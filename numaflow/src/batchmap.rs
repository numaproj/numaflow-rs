use chrono::{DateTime, Utc};
use std::collections::HashMap;

use std::sync::Arc;
use tokio::sync::mpsc::channel;
use tokio::sync::{mpsc, oneshot};
use tokio::task::JoinHandle;
use tokio_stream::wrappers::ReceiverStream;
use tokio_util::sync::CancellationToken;
use tonic::{Request, Response, Status, Streaming};

use tracing::{debug, error, info};

use crate::error::{Error, ErrorKind};
use crate::proto::map as proto;
use crate::proto::map::map_server::Map;
use crate::proto::map::{MapRequest, MapResponse, ReadyResponse};
use crate::shared;
use shared::{ContainerType, DROP, build_panic_status, get_panic_info};

/// Default socket address for batchmap service
const SOCK_ADDR: &str = "/var/run/numaflow/batchmap.sock";

/// Default server info file for batchmap service  
const SERVER_INFO_FILE: &str = "/var/run/numaflow/mapper-server-info";

/// Default channel size for batchmap service
const CHANNEL_SIZE: usize = 1000;

struct BatchMapService<T: BatchMapper> {
    handler: Arc<T>,
    shutdown_tx: mpsc::Sender<()>,
    cancellation_token: CancellationToken,
}

/// BatchMapper trait for implementing batch mode user defined function.
///
/// Types implementing this trait can be passed as user defined batch map handle.
#[tonic::async_trait]
pub trait BatchMapper {
    /// The batch map handle is given a stream of [`Datum`] and the result is
    /// Vec of [`BatchResponse`].
    /// Here it's important to note that the size of the vec for the responses
    /// should be equal to the number of elements in the input stream.
    ///
    /// # Example
    ///
    /// A simple batch map.
    ///
    /// ```no_run
    /// use numaflow::batchmap::{self, BatchResponse, Datum, Message};
    ///
    /// struct FlatMap;
    ///
    /// #[tokio::main]
    /// async fn main() -> Result<(), numaflow::error::Error> {
    ///     batchmap::Server::new(FlatMap).start().await
    /// }
    ///
    /// #[tonic::async_trait]
    /// impl batchmap::BatchMapper for FlatMap {
    ///
    /// async fn batchmap(&self, mut input: tokio::sync::mpsc::Receiver<Datum>) -> Vec<BatchResponse> {
    ///     let mut responses: Vec<BatchResponse> = Vec::new();
    ///          while let Some(datum) = input.recv().await {
    ///             let mut response = BatchResponse::from_id(datum.id);
    ///             response.append(Message {
    ///                     keys: Option::from(datum.keys),
    ///                     value: datum.value,
    ///                     tags: None,
    ///             });
    ///             responses.push(response);
    ///         }
    ///         responses
    ///     }
    /// }
    /// ```
    async fn batchmap(&self, input: mpsc::Receiver<Datum>) -> Vec<BatchResponse>;
}

/// Incoming request into the handler of [`BatchMapper`].
pub struct Datum {
    /// Set of keys in the (key, value) terminology of map/reduce paradigm.
    pub keys: Vec<String>,
    /// The value in the (key, value) terminology of map/reduce paradigm.
    pub value: Vec<u8>,
    /// [watermark](https://numaflow.numaproj.io/core-concepts/watermarks/) represented by time is a guarantee that we will not see an element older than this time.
    pub watermark: DateTime<Utc>,
    /// Time of the element as seen at source or aligned after a reduce operation.
    pub event_time: DateTime<Utc>,
    /// ID is the unique id of the message to be sent to the Batch Map.
    pub id: String,
    /// Headers for the message.
    pub headers: HashMap<String, String>,
}

impl TryFrom<MapRequest> for Datum {
    type Error = Status;

    fn try_from(sr: MapRequest) -> Result<Self, Self::Error> {
        let request = sr
            .request
            .ok_or_else(|| Status::invalid_argument("Invalid argument, request can't be None"))?;

        Ok(Self {
            keys: request.keys,
            value: request.value,
            watermark: shared::utc_from_timestamp(request.watermark),
            event_time: shared::utc_from_timestamp(request.event_time),
            id: sr.id,
            headers: request.headers,
        })
    }
}

/// Message is the response struct from the [`Mapper::map`][`crate::map::Mapper::map`] .
#[derive(Debug, PartialEq)]
pub struct Message {
    /// Keys are a collection of strings which will be passed on to the next vertex as is. It can
    /// be an empty collection.
    pub keys: Option<Vec<String>>,
    /// Value is the value passed to the next vertex.
    pub value: Vec<u8>,
    /// Tags are used for [conditional forwarding](https://numaflow.numaproj.io/user-guide/reference/conditional-forwarding/).
    pub tags: Option<Vec<String>>,
}

/// Represents a message that can be modified and forwarded.
impl Message {
    /// Creates a new message with the specified value.
    ///
    /// This constructor initializes the message with no keys, tags, or specific event time.
    ///
    /// # Arguments
    ///
    /// * `value` - A vector of bytes representing the message's payload.
    ///
    /// # Examples
    ///
    /// ```
    /// use numaflow::batchmap::Message;
    /// let message = Message::new(vec![1, 2, 3, 4]);
    /// ```
    pub fn new(value: Vec<u8>) -> Self {
        Self {
            value,
            keys: None,
            tags: None,
        }
    }
    /// Marks the message to be dropped by creating a new `Message` with an empty value and a special "DROP" tag.
    ///
    /// # Examples
    ///
    /// ```
    /// use numaflow::batchmap::Message;
    /// let dropped_message = Message::message_to_drop();
    /// ```
    pub fn message_to_drop() -> Message {
        Message {
            keys: None,
            value: vec![],
            tags: Some(vec![DROP.to_string()]),
        }
    }

    /// Sets or replaces the keys associated with this message.
    ///
    /// # Arguments
    ///
    /// * `keys` - A vector of strings representing the keys.
    ///
    /// # Examples
    ///
    /// ```
    ///  use numaflow::batchmap::Message;
    /// let message = Message::new(vec![1, 2, 3]).with_keys(vec!["key1".to_string(), "key2".to_string()]);
    /// ```
    pub fn with_keys(mut self, keys: Vec<String>) -> Self {
        self.keys = Some(keys);
        self
    }

    /// Sets or replaces the tags associated with this message.
    ///
    /// # Arguments
    ///
    /// * `tags` - A vector of strings representing the tags.
    ///
    /// # Examples
    ///
    /// ```
    /// use numaflow::batchmap::Message;
    /// let message = Message::new(vec![1, 2, 3]).with_tags(vec!["tag1".to_string(), "tag2".to_string()]);
    /// ```
    pub fn with_tags(mut self, tags: Vec<String>) -> Self {
        self.tags = Some(tags);
        self
    }
}
/// The result of the call to [`BatchMapper::batchmap`] method.
pub struct BatchResponse {
    /// id is the unique ID of the message.
    pub id: String,
    // message is the response from the batch map.
    pub message: Vec<Message>,
}

impl BatchResponse {
    /// Creates a new `BatchResponse` for a given id and empty message.
    pub fn from_id(id: String) -> Self {
        Self {
            id,
            message: Vec::new(),
        }
    }

    /// append a message to the response.
    pub fn append(&mut self, message: Message) {
        self.message.push(message);
    }
}

impl From<Message> for proto::map_response::Result {
    fn from(value: Message) -> Self {
        proto::map_response::Result {
            keys: value.keys.unwrap_or_default(),
            value: value.value,
            tags: value.tags.unwrap_or_default(),
        }
    }
}

#[tonic::async_trait]
impl<T> Map for BatchMapService<T>
where
    T: BatchMapper + Send + Sync + 'static,
{
    type MapFnStream = ReceiverStream<Result<MapResponse, Status>>;

    async fn map_fn(
        &self,
        request: Request<Streaming<MapRequest>>,
    ) -> Result<Response<Self::MapFnStream>, Status> {
        let mut map_stream = request.into_inner();
        let map_handle = self.handler.clone();
        let shutdown_tx = self.shutdown_tx.clone();
        let cln_token = self.cancellation_token.clone();
        let (resp_tx, resp_rx) = channel::<Result<MapResponse, Status>>(CHANNEL_SIZE);

        self.perform_handshake(&mut map_stream, &resp_tx).await?;

        let grpc_resp_tx = resp_tx.clone();
        let handle: JoinHandle<Result<(), Error>> = tokio::spawn(async move {
            Self::process_map_stream(map_handle, map_stream, grpc_resp_tx).await
        });

        tokio::spawn(Self::handle_map_errors(
            handle,
            resp_tx,
            shutdown_tx,
            cln_token,
        ));

        Ok(Response::new(ReceiverStream::new(resp_rx)))
    }

    async fn is_ready(&self, _: Request<()>) -> Result<Response<ReadyResponse>, Status> {
        Ok(Response::new(ReadyResponse { ready: true }))
    }
}

impl<T> BatchMapService<T>
where
    T: BatchMapper + Send + Sync + 'static,
{
    /// processes the stream of requests from the client
    async fn process_map_stream(
        map_handle: Arc<T>,
        mut map_stream: Streaming<MapRequest>,
        grpc_resp_tx: mpsc::Sender<Result<MapResponse, Status>>,
    ) -> Result<(), Error> {
        // loop until the global stream has been shutdown.
        let mut global_stream_ended = false;
        while !global_stream_ended {
            // for every batch, we need to read from the stream. The end-of-batch is
            // encoded in the request.
            global_stream_ended =
                Self::process_map_batch(map_handle.clone(), &mut map_stream, grpc_resp_tx.clone())
                    .await?;
        }
        Ok(())
    }

    /// Processes a batch of messages from the client, sends them to the batch map handler, and sends the
    /// responses back to the client. Batches are separated by an EOT message.
    ///
    /// Returns `true` if the global bidi-stream has ended, otherwise `false`.
    async fn process_map_batch(
        batch_map_handle: Arc<T>,
        map_stream: &mut Streaming<MapRequest>,
        grpc_resp_tx: mpsc::Sender<Result<MapResponse, Status>>,
    ) -> Result<bool, Error> {
        let (tx, rx) = channel::<Datum>(CHANNEL_SIZE);
        let resp_tx = grpc_resp_tx.clone();
        let batch_map_handle = batch_map_handle.clone();

        // Spawn UDF task with panic handling
        let udf_batch_task = tokio::spawn({
            let batch_map_handle = batch_map_handle.clone();
            async move { batch_map_handle.batchmap(rx).await }
        });

        let batch_mapper_handle = tokio::spawn(async move {
            let responses = match udf_batch_task.await {
                Ok(responses) => responses,
                Err(e) => {
                    error!("Failed to run batchmap function: {e:?}");

                    // Check if we have detailed panic info from our hook
                    if let Some(panic_info) = get_panic_info() {
                        // This is a panic - send detailed panic information
                        let status = build_panic_status(&panic_info);
                        let _ = resp_tx.send(Err(status)).await;
                    } else {
                        // This is a non-panic error
                        let _ = resp_tx
                            .send(Err(Status::internal(format!(
                                "Batchmap task execution failed: {e:?}"
                            ))))
                            .await;
                    }
                    return;
                }
            };

            for response in responses {
                resp_tx
                    .send(Ok(MapResponse {
                        results: response
                            .message
                            .into_iter()
                            .map(|m| m.into())
                            .collect::<Vec<proto::map_response::Result>>(),
                        id: response.id,
                        handshake: None,
                        status: None,
                    }))
                    .await
                    .expect("Sending response to channel");
            }

            // send the eot message to the client
            resp_tx
                .send(Ok(MapResponse {
                    results: vec![],
                    id: "".to_string(),
                    handshake: None,
                    status: Some(proto::TransmissionStatus { eot: true }),
                }))
                .await
                .expect("Sending response to channel");
        });

        let mut global_stream_ended = false;

        // loop until eot happens or the stream is closed.
        loop {
            let message = match map_stream.message().await {
                Ok(Some(m)) => m,
                Ok(None) => {
                    info!("global bidi stream ended");
                    global_stream_ended = true;
                    break;
                }
                Err(e) => {
                    return Err(Error::BatchMapError(ErrorKind::InternalError(format!(
                        "Error reading message from stream: {}",
                        e
                    ))));
                }
            };

            // we are done with this batch because eot=true
            if message.status.is_some_and(|status| status.eot) {
                debug!("Batch Ended, received an EOT message");
                break;
            }

            // write to the UDF's tx
            tx.send(
                message.try_into().map_err(|e| {
                    Error::BatchMapError(ErrorKind::InternalError(format!("{:?}", e)))
                })?,
            )
            .await
            .map_err(|e| {
                Error::BatchMapError(ErrorKind::InternalError(format!(
                    "Error sending message to map handler: {}",
                    e
                )))
            })?;
        }

        // drop the sender to signal the batch map handler that the batch has ended
        drop(tx);

        // wait for UDF task to return
        if let Err(e) = batch_mapper_handle.await {
            error!("Batchmap handler task failed: {e:?}");
            return Err(Error::BatchMapError(ErrorKind::InternalError(format!(
                "Batchmap handler task aborted: {e:?}"
            ))));
        }

        Ok(global_stream_ended)
    }

    async fn handle_map_errors(
        handle: JoinHandle<Result<(), Error>>,
        resp_tx: mpsc::Sender<Result<MapResponse, Status>>,
        shutdown_tx: mpsc::Sender<()>,
        cln_token: CancellationToken,
    ) {
        tokio::select! {
            resp = handle => {
                match resp {
                    Ok(Ok(_)) => {},
                    Ok(Err(e)) => {
                        resp_tx
                            .send(Err(e.into_status()))
                            .await
                            .expect("Sending error to response channel");
                        shutdown_tx.send(()).await.expect("Sending shutdown signal");
                    }
                    Err(e) => {
                        resp_tx
                            .send(Err(Status::internal(format!("Map handler aborted: {}", e))))
                            .await
                            .expect("Sending error to response channel");
                        shutdown_tx.send(()).await.expect("Sending shutdown signal");
                    }
                }
            },
            _ = cln_token.cancelled() => {
                resp_tx
                    .send(Err(Status::cancelled("Map handler cancelled")))
                    .await
                    .expect("Sending error to response channel");
            }
        }
    }

    async fn perform_handshake(
        &self,
        map_stream: &mut Streaming<MapRequest>,
        resp_tx: &mpsc::Sender<Result<MapResponse, Status>>,
    ) -> Result<(), Status> {
        let handshake_request = map_stream
            .message()
            .await
            .map_err(|e| Status::internal(format!("handshake failed {}", e)))?
            .ok_or_else(|| Status::internal("stream closed before handshake"))?;

        if let Some(handshake) = handshake_request.handshake {
            resp_tx
                .send(Ok(MapResponse {
                    results: vec![],
                    id: "".to_string(),
                    handshake: Some(handshake),
                    status: None,
                }))
                .await
                .map_err(|e| {
                    Status::internal(format!("failed to send handshake response {}", e))
                })?;
            Ok(())
        } else {
            Err(Status::invalid_argument("Handshake not present"))
        }
    }
}

/// gRPC server to start a batch map service
#[derive(Debug)]
pub struct Server<T> {
    inner: shared::Server<T>,
}

impl<T> shared::ServerExtras<T> for Server<T> {
    fn transform_inner<F>(self, f: F) -> Self
    where
        F: FnOnce(shared::Server<T>) -> shared::Server<T>,
    {
        Self {
            inner: f(self.inner),
        }
    }

    fn inner_ref(&self) -> &shared::Server<T> {
        &self.inner
    }
}
impl<T> Server<T> {
    pub fn new(batch_map_svc: T) -> Self {
        Self {
            inner: shared::Server::new(
                batch_map_svc,
                ContainerType::BatchMap,
                SOCK_ADDR,
                SERVER_INFO_FILE,
            ),
        }
    }

    /// Starts the gRPC server. When message is received on the `shutdown` channel, graceful shutdown of the gRPC server will be initiated.
    pub async fn start_with_shutdown(
        self,
        shutdown_rx: oneshot::Receiver<()>,
    ) -> Result<(), Error>
    where
        T: BatchMapper + Send + Sync + 'static,
    {
<<<<<<< HEAD
        self.inner
            .start_with_shutdown(
                shutdown_rx,
                |handler, max_message_size, shutdown_tx, cln_token| {
                    let map_svc = BatchMapService {
                        handler: Arc::new(handler),
                        shutdown_tx,
                        cancellation_token: cln_token,
                    };

                    let map_svc = proto::map_server::MapServer::new(map_svc)
                        .max_encoding_message_size(max_message_size)
                        .max_decoding_message_size(max_message_size);

                    tonic::transport::Server::builder().add_service(map_svc)
                },
            )
            .await
    }

    /// Starts the gRPC server. Automatically registers signal handlers for SIGINT and SIGTERM and initiates graceful shutdown of gRPC server when either one of the signal arrives.
    pub async fn start(self) -> Result<(), Box<dyn std::error::Error + Send + Sync>>
=======
        // Initialize panic hook to capture panic information
        init_panic_hook();

        let info = shared::ServerInfo::new(ContainerType::BatchMap);
        let listener = match shared::create_listener_stream(
            self.config.socket_file(),
            self.config.server_info_file(),
            info,
        ) {
            Ok(it) => it,
            Err(_err) => {
                return Err(Error::BatchMapError(ErrorKind::InternalError(
                    "could not create unix listener stream".to_string(),
                )));
            }
        };
        let handler = self.svc.take().unwrap();

        let cln_token = CancellationToken::new();

        // Create a channel to send shutdown signal to the server to do graceful shutdown in case of non retryable errors.
        let (internal_shutdown_tx, internal_shutdown_rx) = channel(1);
        let map_svc = BatchMapService {
            handler: Arc::new(handler),
            shutdown_tx: internal_shutdown_tx,
            cancellation_token: cln_token.clone(),
        };

        let map_svc = proto::map_server::MapServer::new(map_svc)
            .max_encoding_message_size(self.config.max_message_size())
            .max_decoding_message_size(self.config.max_message_size());

        let shutdown = shutdown_signal(internal_shutdown_rx, Some(shutdown_rx), cln_token);

        match tonic::transport::Server::builder()
            .add_service(map_svc)
            .serve_with_incoming_shutdown(listener, shutdown)
            .await
        {
            Ok(it) => it,
            Err(err) => return Err(Error::GrpcStatus(Status::from_error(Box::new(err)))),
        };

        Ok(())
    }

    /// Starts the gRPC server. Automatically registers signal handlers for SIGINT and SIGTERM and initiates graceful shutdown of gRPC server when either one of the signal arrives.
    pub async fn start(&mut self) -> Result<(), Error>
>>>>>>> 07ddfbe2
    where
        T: BatchMapper + Send + Sync + 'static,
    {
        self.inner
            .start(|handler, max_message_size, shutdown_tx, cln_token| {
                let map_svc = BatchMapService {
                    handler: Arc::new(handler),
                    shutdown_tx,
                    cancellation_token: cln_token,
                };

                let map_svc = proto::map_server::MapServer::new(map_svc)
                    .max_encoding_message_size(max_message_size)
                    .max_decoding_message_size(max_message_size);

                tonic::transport::Server::builder().add_service(map_svc)
            })
            .await
    }
}
#[cfg(test)]
mod tests {
    use crate::shared::ServerExtras;
    use std::{error::Error, time::Duration};

    use tempfile::TempDir;
    use tokio::net::UnixStream;
    use tokio::sync::mpsc::Receiver;
    use tokio::sync::oneshot;
    use tonic::transport::Uri;
    use tower::service_fn;

    use crate::batchmap;
    use crate::batchmap::{BatchResponse, Datum, Message};
    use crate::proto::map::map_client::MapClient;
    use crate::proto::map::{Handshake, MapRequest, map_request::Request};

    #[tokio::test]
    async fn batch_map_server() -> Result<(), Box<dyn Error>> {
        struct Logger;
        #[tonic::async_trait]
        impl batchmap::BatchMapper for Logger {
            async fn batchmap(&self, mut input: Receiver<Datum>) -> Vec<BatchResponse> {
                let mut responses: Vec<BatchResponse> = Vec::new();
                while let Some(datum) = input.recv().await {
                    let mut response = BatchResponse::from_id(datum.id);
                    response.append(Message {
                        keys: Option::from(datum.keys),
                        value: datum.value,
                        tags: None,
                    });
                    responses.push(response);
                }
                responses
            }
        }

        let tmp_dir = TempDir::new()?;
        let sock_file = tmp_dir.path().join("batchmap.sock");
        let server_info_file = tmp_dir.path().join("batchmapper-server-info");

        let server = batchmap::Server::new(Logger)
            .with_server_info_file(&server_info_file)
            .with_socket_file(&sock_file)
            .with_max_message_size(10240);

        assert_eq!(server.max_message_size(), 10240);
        assert_eq!(server.server_info_file(), server_info_file);
        assert_eq!(server.socket_file(), sock_file);

        let (shutdown_tx, shutdown_rx) = oneshot::channel();
        let task = tokio::spawn(async move { server.start_with_shutdown(shutdown_rx).await });

        tokio::time::sleep(Duration::from_millis(50)).await;

        // https://github.com/hyperium/tonic/blob/master/examples/src/uds/client.rs
        let channel = tonic::transport::Endpoint::try_from("http://[::]:50051")?
            .connect_with_connector(service_fn(move |_: Uri| {
                // https://rust-lang.github.io/async-book/03_async_await/01_chapter.html#async-lifetimes
                let sock_file = sock_file.clone();
                async move {
                    Ok::<_, std::io::Error>(hyper_util::rt::TokioIo::new(
                        UnixStream::connect(sock_file).await?,
                    ))
                }
            }))
            .await?;

        let mut client = MapClient::new(channel);
        let handshake_request = MapRequest {
            request: None,
            id: "0".to_string(),
            handshake: Some(Handshake { sot: true }),
            status: None,
        };

        let request = MapRequest {
            request: Some(Request {
                keys: vec!["first".into()],
                value: "hello".into(),
                watermark: Some(prost_types::Timestamp::default()),
                event_time: Some(prost_types::Timestamp::default()),
                headers: Default::default(),
            }),
            id: "1".to_string(),
            handshake: None,
            status: None,
        };

        let request2 = MapRequest {
            request: Some(Request {
                keys: vec!["second".into()],
                value: "hello2".into(),
                watermark: Some(prost_types::Timestamp::default()),
                event_time: Some(prost_types::Timestamp::default()),
                headers: Default::default(),
            }),
            id: "2".to_string(),
            handshake: None,
            status: None,
        };

        let eot_request = MapRequest {
            request: None,
            id: "3".to_string(),
            handshake: None,
            status: Some(crate::proto::map::TransmissionStatus { eot: true }),
        };

        let resp = client
            .map_fn(tokio_stream::iter(vec![
                handshake_request,
                request,
                request2,
                eot_request,
            ]))
            .await?;
        let mut r = resp.into_inner();
        let mut responses = Vec::new();

        while let Some(response) = r.message().await? {
            responses.push(response);
        }

        assert_eq!(responses.len(), 5, "Expected five message from server");
        assert!(responses[0].handshake.is_some());
        assert_eq!(&responses[1].id, "1");
        assert_eq!(&responses[2].id, "2");

        shutdown_tx
            .send(())
            .expect("Sending shutdown signal to gRPC server");
        tokio::time::sleep(Duration::from_millis(50)).await;
        assert!(task.is_finished(), "gRPC server is still running");
        Ok(())
    }

    #[cfg(feature = "test-panic")]
    #[tokio::test]
    async fn batchmap_panic() -> Result<(), Box<dyn Error>> {
        struct PanicBatch;
        #[tonic::async_trait]
        impl batchmap::BatchMapper for PanicBatch {
            async fn batchmap(&self, _input: Receiver<Datum>) -> Vec<BatchResponse> {
                panic!("Should not cross 5");
            }
        }

        let tmp_dir = TempDir::new()?;
        let sock_file = tmp_dir.path().join("batchmap.sock");
        let server_info_file = tmp_dir.path().join("mapper-server-info");

        let server = batchmap::Server::new(PanicBatch)
            .with_server_info_file(&server_info_file)
            .with_socket_file(&sock_file)
            .with_max_message_size(10240);

        assert_eq!(server.max_message_size(), 10240);
        assert_eq!(server.server_info_file(), server_info_file);
        assert_eq!(server.socket_file(), sock_file);

        let (_shutdown_tx, shutdown_rx) = oneshot::channel();
        let task = tokio::spawn(async move { server.start_with_shutdown(shutdown_rx).await });

        tokio::time::sleep(Duration::from_millis(50)).await;

        // https://github.com/hyperium/tonic/blob/master/examples/src/uds/client.rs
        let channel = tonic::transport::Endpoint::try_from("http://[::]:50051")?
            .connect_with_connector(service_fn(move |_: Uri| {
                // https://rust-lang.github.io/async-book/03_async_await/01_chapter.html#async-lifetimes
                let sock_file = sock_file.clone();
                async move {
                    Ok::<_, std::io::Error>(hyper_util::rt::TokioIo::new(
                        UnixStream::connect(sock_file).await?,
                    ))
                }
            }))
            .await?;

        let mut client = MapClient::new(channel);
        let mut requests = Vec::new();

        let handshake_request = MapRequest {
            request: None,
            id: "0".to_string(),
            handshake: Some(Handshake { sot: true }),
            status: None,
        };
        requests.push(handshake_request);
        for i in 0..10 {
            let request = MapRequest {
                request: Some(Request {
                    keys: vec!["first".into(), "second".into()],
                    value: format!("hello {}", i).into(),
                    watermark: Some(prost_types::Timestamp::default()),
                    event_time: Some(prost_types::Timestamp::default()),
                    headers: Default::default(),
                }),
                id: i.to_string(),
                handshake: None,
                status: None,
            };
            requests.push(request);
        }
        let eot_request = MapRequest {
            request: None,
            id: "11".to_string(),
            handshake: None,
            status: Some(crate::proto::map::TransmissionStatus { eot: true }),
        };
        requests.push(eot_request);

        let resp = client.map_fn(tokio_stream::iter(requests)).await?;
        let mut response_stream = resp.into_inner();

        // handshake response
        let response = response_stream.message().await.expect("handshake response");
        assert!(response.unwrap().handshake.is_some());

        if let Err(e) = response_stream.message().await {
            println!("Error: {:?}", e);
            assert_eq!(e.code(), tonic::Code::Internal);
            // Check for enhanced panic error message
            assert!(
                e.message().contains("UDF_EXECUTION_ERROR")
                    || e.message().contains("Should not cross 5"),
                "Expected enhanced panic message, got: {}",
                e.message()
            );
        } else {
            return Err("Expected error from server".into());
        };

        // server should shut down gracefully because there was a panic in the handler.
        for _ in 0..20 {
            tokio::time::sleep(Duration::from_millis(50)).await;
            if task.is_finished() {
                break;
            }
        }
        Ok(())
    }
}<|MERGE_RESOLUTION|>--- conflicted
+++ resolved
@@ -517,11 +517,10 @@
     pub async fn start_with_shutdown(
         self,
         shutdown_rx: oneshot::Receiver<()>,
-    ) -> Result<(), Error>
+    ) -> Result<(), Box<dyn std::error::Error + Send + Sync>>
     where
         T: BatchMapper + Send + Sync + 'static,
     {
-<<<<<<< HEAD
         self.inner
             .start_with_shutdown(
                 shutdown_rx,
@@ -544,56 +543,6 @@
 
     /// Starts the gRPC server. Automatically registers signal handlers for SIGINT and SIGTERM and initiates graceful shutdown of gRPC server when either one of the signal arrives.
     pub async fn start(self) -> Result<(), Box<dyn std::error::Error + Send + Sync>>
-=======
-        // Initialize panic hook to capture panic information
-        init_panic_hook();
-
-        let info = shared::ServerInfo::new(ContainerType::BatchMap);
-        let listener = match shared::create_listener_stream(
-            self.config.socket_file(),
-            self.config.server_info_file(),
-            info,
-        ) {
-            Ok(it) => it,
-            Err(_err) => {
-                return Err(Error::BatchMapError(ErrorKind::InternalError(
-                    "could not create unix listener stream".to_string(),
-                )));
-            }
-        };
-        let handler = self.svc.take().unwrap();
-
-        let cln_token = CancellationToken::new();
-
-        // Create a channel to send shutdown signal to the server to do graceful shutdown in case of non retryable errors.
-        let (internal_shutdown_tx, internal_shutdown_rx) = channel(1);
-        let map_svc = BatchMapService {
-            handler: Arc::new(handler),
-            shutdown_tx: internal_shutdown_tx,
-            cancellation_token: cln_token.clone(),
-        };
-
-        let map_svc = proto::map_server::MapServer::new(map_svc)
-            .max_encoding_message_size(self.config.max_message_size())
-            .max_decoding_message_size(self.config.max_message_size());
-
-        let shutdown = shutdown_signal(internal_shutdown_rx, Some(shutdown_rx), cln_token);
-
-        match tonic::transport::Server::builder()
-            .add_service(map_svc)
-            .serve_with_incoming_shutdown(listener, shutdown)
-            .await
-        {
-            Ok(it) => it,
-            Err(err) => return Err(Error::GrpcStatus(Status::from_error(Box::new(err)))),
-        };
-
-        Ok(())
-    }
-
-    /// Starts the gRPC server. Automatically registers signal handlers for SIGINT and SIGTERM and initiates graceful shutdown of gRPC server when either one of the signal arrives.
-    pub async fn start(&mut self) -> Result<(), Error>
->>>>>>> 07ddfbe2
     where
         T: BatchMapper + Send + Sync + 'static,
     {
