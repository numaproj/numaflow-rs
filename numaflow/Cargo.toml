--- conflicted
+++ resolved
@@ -25,22 +25,6 @@
 path = "src/lib.rs"
 
 [dependencies]
-<<<<<<< HEAD
-tonic = "0.13.0"
-prost = "0.13.5"
-prost-types = "0.13.5"
-tokio = { version = "1.0", features = ["macros", "rt-multi-thread", "signal"] }
-tokio-util = "0.7.12"
-tokio-stream = { version = "0.1.16", features = ["net"] }
-serde = { version = "1.0.210", features = ["derive"] }
-serde_json = "1.0.128"
-tracing = "0.1.40"
-uuid = { version = "1.10.0", features = ["v4"] }
-thiserror = "2.0.12"
-hyper-util = "0.1.10"
-chrono = "0.4.38"
-tonic-types = "0.13.0"
-=======
 tonic.workspace = true
 tonic-prost.workspace = true
 prost.workspace = true
@@ -55,7 +39,7 @@
 thiserror.workspace = true
 hyper-util.workspace = true
 chrono.workspace = true
->>>>>>> eaed7abd
+tonic-types.workspace=true
 
 [build-dependencies]
 tonic-prost-build.workspace = true
