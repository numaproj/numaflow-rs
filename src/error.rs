--- conflicted
+++ resolved
@@ -23,14 +23,12 @@
     #[error("Source Error - {0}")]
     SourceError(ErrorKind),
 
-<<<<<<< HEAD
     #[error("BatchMap Error - {0}")]
     BatchMapError(ErrorKind),
-=======
+
     #[error("Source Transformer Error: {0}")]
     SourceTransformerError(ErrorKind),
 
     #[error("SideInput Error: {0}")]
     SideInputError(ErrorKind),
->>>>>>> f02acf9c
 }