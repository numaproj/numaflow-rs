use std::future::Future;
use std::path::PathBuf;

use chrono::{DateTime, Utc};
use serde_json::Value;
use tonic::{async_trait, Request, Response, Status};

use crate::shared;

const DEFAULT_MAX_MESSAGE_SIZE: usize = 64 * 1024 * 1024;
const DEFAULT_SOCK_ADDR: &str = "/var/run/numaflow/map.sock";
const DEFAULT_SERVER_INFO_FILE: &str = "/var/run/numaflow/mapper-server-info";
const DROP: &str = "U+005C__DROP__";
/// Numaflow Map Proto definitions.
pub mod proto {
    tonic::include_proto!("map.v1");
}

struct MapService<T> {
    handler: T,
}

/// Mapper trait for implementing Map handler.
#[async_trait]
pub trait Mapper {
    /// The `map` takes in an input element and can produce 0, 1, or more results.
    /// In a `map` function, each element is processed independently and there is no state associated with the elements.
    /// More about map can be read [here](https://numaflow.numaproj.io/user-guide/user-defined-functions/map/map/#map-udf).
    ///
    /// # Example
    ///
    /// Following is an example of a `cat` container that just copies the input to output.
    ///
    /// ```no_run
    /// use numaflow::map;
    ///
    /// #[tokio::main]
    /// async fn main() -> Result<(), Box<dyn std::error::Error + Send + Sync>> {
    ///     map::Server::new(Cat).start().await?;
    ///     Ok(())
    /// }
    ///
    /// struct Cat;
    ///
    /// #[tonic::async_trait]
    /// impl map::Mapper for Cat {
    ///     async fn map(&self, input: map::MapRequest) -> Vec<map::Message> {
    ///       use numaflow::map::Message;
    ///       let message=Message::new(input.value).keys(input.keys).tags(vec![]);
    ///         vec![message]
    ///     }
    /// }
    /// ```
    async fn map(&self, input: MapRequest) -> Vec<Message>;
}

#[async_trait]
impl<T> proto::map_server::Map for MapService<T>
    where
        T: Mapper + Send + Sync + 'static,
{
    async fn map_fn(
        &self,
        request: Request<proto::MapRequest>,
    ) -> Result<Response<proto::MapResponse>, Status> {
        let request = request.into_inner();
        let result = self.handler.map(request.into()).await;

        Ok(Response::new(proto::MapResponse {
            results: result.into_iter().map(|msg| msg.into()).collect(),
        }))
    }

    async fn is_ready(&self, _: Request<()>) -> Result<Response<proto::ReadyResponse>, Status> {
        Ok(Response::new(proto::ReadyResponse { ready: true }))
    }
}

/// Message is the response struct from the [`Mapper::map`] .
#[derive(Debug, PartialEq)]
pub struct Message {
    /// Keys are a collection of strings which will be passed on to the next vertex as is. It can
    /// be an empty collection.
    pub keys: Option<Vec<String>>,
    /// Value is the value passed to the next vertex.
    pub value: Vec<u8>,
    /// Tags are used for [conditional forwarding](https://numaflow.numaproj.io/user-guide/reference/conditional-forwarding/).
    pub tags: Option<Vec<String>>,
}
/// Represents a message that can be modified and forwarded.
impl Message {
    /// Creates a new message with the specified value.
    ///
    /// This constructor initializes the message with no keys, tags, or specific event time.
    ///
    /// # Arguments
    ///
    /// * `value` - A vector of bytes representing the message's payload.
    ///
    /// # Examples
    ///
    /// ```
    /// use numaflow::map::Message;
    /// let message = Message::new(vec![1, 2, 3, 4]);
    /// ```
    pub fn new(value:Vec<u8>) -> Self {
        Self{
            value,
            keys:None,
            tags:None
        }
    }
    /// Marks the message to be dropped by creating a new `Message` with an empty value and a special "DROP" tag.
    ///
    /// # Examples
    ///
    /// ```
    /// use numaflow::map::Message;
    /// let dropped_message = Message::message_to_drop();
    /// ```
    pub fn message_to_drop() -> Message {
        Message {
            keys: None,
            value: vec![],
            tags: Some(vec![DROP.to_string()]),
        }
    }


    /// Sets or replaces the keys associated with this message.
    ///
    /// # Arguments
    ///
    /// * `keys` - A vector of strings representing the keys.
    ///
    /// # Examples
    ///
    /// ```
    ///  use numaflow::map::Message;
    /// let message = Message::new(vec![1, 2, 3]).keys(vec!["key1".to_string(), "key2".to_string()]);
    /// ```
    pub fn keys(mut self, keys: Vec<String>) -> Self {
        self.keys = Some(keys);
        self
    }

    /// Sets or replaces the tags associated with this message.
    ///
    /// # Arguments
    ///
    /// * `tags` - A vector of strings representing the tags.
    ///
    /// # Examples
    ///
    /// ```
    /// use numaflow::map::Message;
    /// let message = Message::new(vec![1, 2, 3]).tags(vec!["tag1".to_string(), "tag2".to_string()]);
    /// ```
    pub fn tags(mut self, tags: Vec<String>) -> Self {
        self.tags = Some(tags);
        self
    }

    /// Replaces the value of the message.
    ///
    /// # Arguments
    ///
    /// * `value` - A new vector of bytes that replaces the current message value.
    ///
    /// # Examples
    ///
    /// ```
    /// use numaflow::map::Message;
    /// let message = Message::new(vec![1, 2, 3]).value(vec![4, 5, 6]);
    /// ```
    pub fn value(mut self, value: Vec<u8>) -> Self {
        self.value = value;
        self
    }

}

impl From<Message> for proto::map_response::Result {
    fn from(value: Message) -> Self {
        proto::map_response::Result {
            keys: value.keys.unwrap_or_default(),
            value: value.value,
            tags: value.tags.unwrap_or_default(),
        }
    }
}

/// Incoming request into the map handler of [`Mapper`].
pub struct MapRequest {
    /// Set of keys in the (key, value) terminology of map/reduce paradigm.
    pub keys: Vec<String>,
    /// The value in the (key, value) terminology of map/reduce paradigm.
    pub value: Vec<u8>,
    /// [watermark](https://numaflow.numaproj.io/core-concepts/watermarks/) represented by time is a guarantee that we will not see an element older than this time.
    pub watermark: DateTime<Utc>,
    /// Time of the element as seen at source or aligned after a reduce operation.
    pub eventtime: DateTime<Utc>,
}

impl From<proto::MapRequest> for MapRequest {
    fn from(value: proto::MapRequest) -> Self {
        Self {
            keys: value.keys,
            value: value.value,
            watermark: shared::utc_from_timestamp(value.watermark),
            eventtime: shared::utc_from_timestamp(value.event_time),
        }
    }
}

/// gRPC server to start a map service
#[derive(Debug)]
pub struct Server<T> {
    sock_addr: PathBuf,
    max_message_size: usize,
    server_info_file: PathBuf,
    svc: Option<T>,
}

impl<T> Server<T> {
    pub fn new(map_svc: T) -> Self {
        Server {
            sock_addr: DEFAULT_SOCK_ADDR.into(),
            max_message_size: DEFAULT_MAX_MESSAGE_SIZE,
            server_info_file: DEFAULT_SERVER_INFO_FILE.into(),
            svc: Some(map_svc),
        }
    }

    /// Set the unix domain socket file path used by the gRPC server to listen for incoming connections.
    /// Default value is `/var/run/numaflow/map.sock`
    pub fn with_socket_file(mut self, file: impl Into<PathBuf>) -> Self {
        self.sock_addr = file.into();
        self
    }

    /// Get the unix domain socket file path where gRPC server listens for incoming connections. Default value is `/var/run/numaflow/map.sock`
    pub fn socket_file(&self) -> &std::path::Path {
        self.sock_addr.as_path()
    }

    /// Set the maximum size of an encoded and decoded gRPC message. The value of `message_size` is in bytes. Default value is 64MB.
    pub fn with_max_message_size(mut self, message_size: usize) -> Self {
        self.max_message_size = message_size;
        self
    }

    /// Get the maximum size of an encoded and decoded gRPC message in bytes. Default value is 64MB.
    pub fn max_message_size(&self) -> usize {
        self.max_message_size
    }

    /// Change the file in which numaflow server information is stored on start up to the new value. Default value is `/var/run/numaflow/mapper-server-info`
    pub fn with_server_info_file(mut self, file: impl Into<PathBuf>) -> Self {
        self.server_info_file = file.into();
        self
    }

    /// Get the path to the file where numaflow server info is stored. Default value is `/var/run/numaflow/mapper-server-info`
    pub fn server_info_file(&self) -> &std::path::Path {
        self.server_info_file.as_path()
    }

    /// Starts the gRPC server. When message is received on the `shutdown` channel, graceful shutdown of the gRPC server will be initiated.
    pub async fn start_with_shutdown<F>(
        &mut self,
        shutdown: F,
    ) -> Result<(), Box<dyn std::error::Error + Send + Sync>>
        where
            T: Mapper + Send + Sync + 'static,
            F: Future<Output=()>,
    {
        let listener = shared::create_listener_stream(&self.sock_addr, &self.server_info_file)?;
        let handler = self.svc.take().unwrap();
        let map_svc = MapService { handler };
        let map_svc = proto::map_server::MapServer::new(map_svc)
            .max_encoding_message_size(self.max_message_size)
            .max_decoding_message_size(self.max_message_size);

        tonic::transport::Server::builder()
            .add_service(map_svc)
            .serve_with_incoming_shutdown(listener, shutdown)
            .await
            .map_err(Into::into)
    }

    /// Starts the gRPC server. Automatically registers signal handlers for SIGINT and SIGTERM and initiates graceful shutdown of gRPC server when either one of the signal arrives.
    pub async fn start(&mut self) -> Result<(), Box<dyn std::error::Error + Send + Sync>>
        where
            T: Mapper + Send + Sync + 'static,
    {
        self.start_with_shutdown(shared::shutdown_signal()).await
    }
}

#[cfg(test)]
mod tests {
<<<<<<< HEAD
    use std::{error::Error, time::Duration};

=======
    use crate::map;
    use crate::map::proto::map_client::MapClient;
    use crate::map::{Message};
    use std::{error::Error, time::Duration};
>>>>>>> 293ccf6e
    use tempfile::TempDir;
    use tokio::sync::oneshot;
    use tonic::transport::Uri;
    use tower::service_fn;
<<<<<<< HEAD

    use crate::map;
    use crate::map::proto::map_client::MapClient;
=======
>>>>>>> 293ccf6e

    #[tokio::test]
    async fn map_server() -> Result<(), Box<dyn Error>> {
        struct Cat;
        #[tonic::async_trait]
        impl map::Mapper for Cat {
            async fn map(&self, input: map::MapRequest) -> Vec<map::Message> {
                vec![map::Message {
                    keys: Some(input.keys),
                    value: input.value,
                    tags: Some(vec![]),
                }]
            }
        }

        let tmp_dir = TempDir::new()?;
        let sock_file = tmp_dir.path().join("map.sock");
        let server_info_file = tmp_dir.path().join("mapper-server-info");

        let mut server = map::Server::new(Cat)
            .with_server_info_file(&server_info_file)
            .with_socket_file(&sock_file)
            .with_max_message_size(10240);

        assert_eq!(server.max_message_size(), 10240);
        assert_eq!(server.server_info_file(), server_info_file);
        assert_eq!(server.socket_file(), sock_file);

        let (shutdown_tx, shutdown_rx) = oneshot::channel();
        let shutdown = async {
            shutdown_rx.await.unwrap();
        };
        let task = tokio::spawn(async move { server.start_with_shutdown(shutdown).await });

        tokio::time::sleep(Duration::from_millis(50)).await;

        // https://github.com/hyperium/tonic/blob/master/examples/src/uds/client.rs
        let channel = tonic::transport::Endpoint::try_from("http://[::]:50051")?
            .connect_with_connector(service_fn(move |_: Uri| {
                // Connect to a Uds socket
                let sock_file = sock_file.clone();
                tokio::net::UnixStream::connect(sock_file)
            }))
            .await?;

        let mut client = MapClient::new(channel);
        let request = tonic::Request::new(map::proto::MapRequest {
            keys: vec!["first".into(), "second".into()],
            value: "hello".into(),
            watermark: Some(prost_types::Timestamp::default()),
            event_time: Some(prost_types::Timestamp::default()),
        });

        let resp = client.map_fn(request).await?;
        let resp = resp.into_inner();
        assert_eq!(resp.results.len(), 1, "Expected single message from server");
        let msg = &resp.results[0];
        assert_eq!(msg.keys.first(), Some(&"first".to_owned()));
        assert_eq!(msg.value, "hello".as_bytes());

        shutdown_tx
            .send(())
            .expect("Sending shutdown signal to gRPC server");
        tokio::time::sleep(Duration::from_millis(50)).await;
        assert!(task.is_finished(), "gRPC server is still running");
        Ok(())
    }


}<|MERGE_RESOLUTION|>--- conflicted
+++ resolved
@@ -2,7 +2,6 @@
 use std::path::PathBuf;
 
 use chrono::{DateTime, Utc};
-use serde_json::Value;
 use tonic::{async_trait, Request, Response, Status};
 
 use crate::shared;
@@ -11,6 +10,7 @@
 const DEFAULT_SOCK_ADDR: &str = "/var/run/numaflow/map.sock";
 const DEFAULT_SERVER_INFO_FILE: &str = "/var/run/numaflow/mapper-server-info";
 const DROP: &str = "U+005C__DROP__";
+
 /// Numaflow Map Proto definitions.
 pub mod proto {
     tonic::include_proto!("map.v1");
@@ -56,8 +56,8 @@
 
 #[async_trait]
 impl<T> proto::map_server::Map for MapService<T>
-    where
-        T: Mapper + Send + Sync + 'static,
+where
+    T: Mapper + Send + Sync + 'static,
 {
     async fn map_fn(
         &self,
@@ -87,6 +87,7 @@
     /// Tags are used for [conditional forwarding](https://numaflow.numaproj.io/user-guide/reference/conditional-forwarding/).
     pub tags: Option<Vec<String>>,
 }
+
 /// Represents a message that can be modified and forwarded.
 impl Message {
     /// Creates a new message with the specified value.
@@ -103,11 +104,11 @@
     /// use numaflow::map::Message;
     /// let message = Message::new(vec![1, 2, 3, 4]);
     /// ```
-    pub fn new(value:Vec<u8>) -> Self {
-        Self{
+    pub fn new(value: Vec<u8>) -> Self {
+        Self {
             value,
-            keys:None,
-            tags:None
+            keys: None,
+            tags: None,
         }
     }
     /// Marks the message to be dropped by creating a new `Message` with an empty value and a special "DROP" tag.
@@ -126,7 +127,6 @@
         }
     }
 
-
     /// Sets or replaces the keys associated with this message.
     ///
     /// # Arguments
@@ -177,7 +177,6 @@
         self.value = value;
         self
     }
-
 }
 
 impl From<Message> for proto::map_response::Result {
@@ -271,9 +270,9 @@
         &mut self,
         shutdown: F,
     ) -> Result<(), Box<dyn std::error::Error + Send + Sync>>
-        where
-            T: Mapper + Send + Sync + 'static,
-            F: Future<Output=()>,
+    where
+        T: Mapper + Send + Sync + 'static,
+        F: Future<Output = ()>,
     {
         let listener = shared::create_listener_stream(&self.sock_addr, &self.server_info_file)?;
         let handler = self.svc.take().unwrap();
@@ -291,8 +290,8 @@
 
     /// Starts the gRPC server. Automatically registers signal handlers for SIGINT and SIGTERM and initiates graceful shutdown of gRPC server when either one of the signal arrives.
     pub async fn start(&mut self) -> Result<(), Box<dyn std::error::Error + Send + Sync>>
-        where
-            T: Mapper + Send + Sync + 'static,
+    where
+        T: Mapper + Send + Sync + 'static,
     {
         self.start_with_shutdown(shared::shutdown_signal()).await
     }
@@ -300,25 +299,15 @@
 
 #[cfg(test)]
 mod tests {
-<<<<<<< HEAD
     use std::{error::Error, time::Duration};
 
-=======
-    use crate::map;
-    use crate::map::proto::map_client::MapClient;
-    use crate::map::{Message};
-    use std::{error::Error, time::Duration};
->>>>>>> 293ccf6e
     use tempfile::TempDir;
     use tokio::sync::oneshot;
     use tonic::transport::Uri;
     use tower::service_fn;
-<<<<<<< HEAD
 
     use crate::map;
     use crate::map::proto::map_client::MapClient;
-=======
->>>>>>> 293ccf6e
 
     #[tokio::test]
     async fn map_server() -> Result<(), Box<dyn Error>> {
@@ -386,6 +375,4 @@
         assert!(task.is_finished(), "gRPC server is still running");
         Ok(())
     }
-
-
 }