--- conflicted
+++ resolved
@@ -1,8 +1,4 @@
-<<<<<<< HEAD
-=======
 use std::collections::HashMap;
-use std::future::Future;
->>>>>>> 6901b0d7
 use std::path::PathBuf;
 
 use chrono::{DateTime, Utc};
@@ -318,12 +314,9 @@
 
 #[cfg(test)]
 mod tests {
-<<<<<<< HEAD
-=======
     use crate::map;
     use crate::map::proto::map_client::MapClient;
     use crate::map::Message;
->>>>>>> 6901b0d7
     use std::{error::Error, time::Duration};
 
     use tempfile::TempDir;
