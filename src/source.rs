--- conflicted
+++ resolved
@@ -1,10 +1,6 @@
 #![warn(missing_docs)]
 
-<<<<<<< HEAD
-=======
 use std::collections::HashMap;
-use std::future::Future;
->>>>>>> 6901b0d7
 use std::path::PathBuf;
 use std::sync::Arc;
 use std::time::Duration;
@@ -202,7 +198,7 @@
     pub event_time: DateTime<Utc>,
     /// Keys of the message.
     pub keys: Vec<String>,
-
+    /// Headers of the message.
     pub headers: HashMap<String, String>,
 }
 
@@ -299,32 +295,20 @@
 
 #[cfg(test)]
 mod tests {
-<<<<<<< HEAD
-    use std::collections::HashSet;
-=======
-    use super::proto;
+    use super::{proto, Message, Offset, SourceReadRequest};
     use chrono::Utc;
     use std::collections::{HashMap, HashSet};
-    use std::sync::Arc;
->>>>>>> 6901b0d7
     use std::vec;
     use std::{error::Error, time::Duration};
 
-    use chrono::Utc;
+    use crate::source;
     use tempfile::TempDir;
     use tokio::sync::mpsc::Sender;
     use tokio::sync::oneshot;
     use tokio_stream::StreamExt;
     use tonic::transport::Uri;
-<<<<<<< HEAD
     use tower::service_fn;
-
-    use crate::source::{self, Message, Offset, SourceReadRequest};
-
-    use super::proto;
-=======
     use uuid::Uuid;
->>>>>>> 6901b0d7
 
     // A source that repeats the `num` for the requested count
     struct Repeater {
