--- conflicted
+++ resolved
@@ -45,13 +45,7 @@
 
 pub(crate) fn utc_from_timestamp(t: Option<Timestamp>) -> DateTime<Utc> {
     t.map_or(Utc.timestamp_nanos(-1), |t| {
-<<<<<<< HEAD
         DateTime::from_timestamp(t.seconds, t.nanos as u32).unwrap_or(Utc.timestamp_nanos(-1))
-=======
-
-        DateTime::from_timestamp(t.seconds, t.nanos as u32).unwrap_or(Utc.timestamp_nanos(-1))
-
->>>>>>> 6901b0d7
     })
 }
 
@@ -97,10 +91,10 @@
     }
 }
 #[cfg(test)]
-mod tests{
+mod tests {
     use super::*;
     #[test]
-    fn test_utc_from_timestamp(){
+    fn test_utc_from_timestamp() {
         let specific_date = Utc.with_ymd_and_hms(2022, 7, 2, 2, 0, 0).unwrap();
 
         let timestamp = Timestamp {
@@ -108,25 +102,25 @@
             nanos: specific_date.timestamp_subsec_nanos() as i32,
         };
 
-        let utc_ts=utc_from_timestamp(Some(timestamp));
-        assert_eq!(utc_ts,specific_date)
+        let utc_ts = utc_from_timestamp(Some(timestamp));
+        assert_eq!(utc_ts, specific_date)
     }
     #[test]
-    fn test_utc_from_timestamp_epoch_0(){
+    fn test_utc_from_timestamp_epoch_0() {
         let specific_date = Utc.timestamp_nanos(-1);
 
-        let utc_ts=utc_from_timestamp(None);
-        assert_eq!(utc_ts,specific_date)
+        let utc_ts = utc_from_timestamp(None);
+        assert_eq!(utc_ts, specific_date)
     }
     #[test]
-    fn test_prost_timestamp_from_utc(){
+    fn test_prost_timestamp_from_utc() {
         let specific_date = Utc.with_ymd_and_hms(2022, 7, 2, 2, 0, 0).unwrap();
         let timestamp = Timestamp {
             seconds: specific_date.timestamp(),
             nanos: specific_date.timestamp_subsec_nanos() as i32,
         };
-        let prost_ts=prost_timestamp_from_utc(specific_date);
-        assert_eq!(prost_ts,Some(timestamp))
+        let prost_ts = prost_timestamp_from_utc(specific_date);
+        assert_eq!(prost_ts, Some(timestamp))
     }
 
     #[test]
@@ -139,6 +133,4 @@
         let prost_ts = prost_timestamp_from_utc(specific_date);
         assert_eq!(prost_ts, Some(timestamp));
     }
-
-
 }