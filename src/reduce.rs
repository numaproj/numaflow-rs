use std::collections::HashMap;
use std::path::PathBuf;
use std::sync::Arc;

use chrono::{DateTime, Utc};
use tokio::sync::mpsc::{channel, Sender};
use tokio::sync::{mpsc, oneshot};
use tokio_stream::wrappers::ReceiverStream;
use tokio_stream::StreamExt;
use tonic::{async_trait, Request, Response, Status};

use crate::error::Error;
use crate::error::Error::ReduceError;
use crate::error::ErrorKind::{InternalError, UserDefinedError};
use crate::shared;
use crate::shared::prost_timestamp_from_utc;

const KEY_JOIN_DELIMITER: &str = ":";
const DEFAULT_MAX_MESSAGE_SIZE: usize = 64 * 1024 * 1024;
const DEFAULT_SOCK_ADDR: &str = "/var/run/numaflow/reduce.sock";
const DEFAULT_SERVER_INFO_FILE: &str = "/var/run/numaflow/reducer-server-info";
const DROP: &str = "U+005C__DROP__";

/// Numaflow Reduce Proto definitions.
pub mod proto {
    tonic::include_proto!("reduce.v1");
}

struct ReduceService<C> {
    creator: Arc<C>,
    shutdown_tx: Sender<()>,
}

/// `ReducerCreator` is a trait for creating a new instance of a `Reducer`.
pub trait ReducerCreator {
    /// Each type that implements `ReducerCreator` must also specify an associated type `R` that implements the `Reducer` trait.
    /// The `create` method is used to create a new instance of this `Reducer` type.
    ///
    /// # Example
    ///
    /// Below is an example of how to implement the `ReducerCreator` trait for a specific type `MyReducerCreator`.
    /// `MyReducerCreator` creates instances of `MyReducer`, which is a type that implements the `Reducer` trait.
    ///
    /// ```rust
    /// use numaflow::reduce::{Reducer, ReducerCreator, ReduceRequest, Metadata, Message};
    /// use tokio::sync::mpsc::Receiver;
    /// use tonic::async_trait;
    ///
    /// pub struct MyReducer;
    ///
    /// #[async_trait]
    /// impl Reducer for MyReducer {
    ///     async fn reduce(
    ///         &self,
    ///         keys: Vec<String>,
    ///         mut input: Receiver<ReduceRequest>,
    ///         md: &Metadata,
    ///     ) -> Vec<Message> {
    ///         // Implementation of the reduce method goes here.
    ///         vec![]
    ///     }
    /// }
    ///
    /// pub struct MyReducerCreator;
    ///
    /// impl ReducerCreator for MyReducerCreator {
    ///     type R = MyReducer;
    ///
    ///     fn create(&self) -> Self::R {
    ///         MyReducer
    ///     }
    /// }
    /// ```
    type R: Reducer + Send + Sync + 'static;
    fn create(&self) -> Self::R;
}

/// Reducer trait for implementing Reduce handler.
#[async_trait]
pub trait Reducer {
    /// reduce_handle is provided with a set of keys, a channel of [`Datum`], and [`Metadata`]. It
    /// returns 0, 1, or more results as a [`Vec`] of [`Message`]. Reduce is a stateful operation and
    /// the channel is for the collection of keys and for that time [Window].
    /// You can read more about reduce [here](https://numaflow.numaproj.io/user-guide/user-defined-functions/reduce/reduce/).
    ///
    /// # Example
    ///
    /// Below is a reduce code to count the number of elements for a given set of keys and window.
    ///
    /// ```no_run
    /// use numaflow::reduce;
    ///
    /// #[tokio::main]
    /// async fn main() -> Result<(), Box<dyn std::error::Error + Send + Sync>> {
    /// let handler_creator = counter::CounterCreator{};
    ///     reduce::Server::new(handler_creator).start().await?;
    ///     Ok(())
    /// }
    /// mod counter {
    ///     use numaflow::reduce::{Message, ReduceRequest};
    ///     use numaflow::reduce::{Reducer, Metadata};
    ///     use tokio::sync::mpsc::Receiver;
    ///     use tonic::async_trait;
    /// use numaflow::reduce::proto::reduce_server::Reduce;
    ///     pub(crate) struct Counter {}
    ///
    ///     pub(crate) struct CounterCreator {}
    ///
    ///    impl numaflow::reduce::ReducerCreator for CounterCreator {
    ///        type R = Counter;
    ///
    ///        fn create(&self) -> Self::R {
    ///           Counter::new()
    ///       }
    ///     }
    ///
    ///     impl Counter {
    ///         pub(crate) fn new() -> Self {
    ///             Self {}
    ///         }
    ///     }
    ///     #[async_trait]
    ///     impl Reducer for Counter {
    ///         async fn reduce(
    ///             &self,
    ///             keys: Vec<String>,
    ///             mut input: Receiver<ReduceRequest>,
    ///             md: &Metadata,
    ///         ) -> Vec<Message> {
    ///             let mut counter = 0;
    ///             // the loop exits when input is closed which will happen only on close of book.
    ///             while input.recv().await.is_some() {
    ///                 counter += 1;
    ///             }
    ///             let message=Message::new(counter.to_string().into_bytes()).tags(vec![]).keys(keys.clone());
    ///             vec![message]
    ///         }
    ///     }
    /// }
    ///```
    /// [Window]: https://numaflow.numaproj.io/user-guide/user-defined-functions/reduce/windowing/windowing/
    async fn reduce(
        &self,
        keys: Vec<String>,
        input: mpsc::Receiver<ReduceRequest>,
        md: &Metadata,
    ) -> Vec<Message>;
}

/// IntervalWindow is the start and end boundary of the window.
#[derive(Default, Clone)]
pub struct IntervalWindow {
    // start time of the window
    pub start_time: DateTime<Utc>,
    // end time of the window
    pub end_time: DateTime<Utc>,
}

impl IntervalWindow {
    fn new(start_time: DateTime<Utc>, end_time: DateTime<Utc>) -> Self {
        Self {
            start_time,
            end_time,
        }
    }
}

impl Metadata {
    pub fn new(interval_window: IntervalWindow) -> Self {
        Self { interval_window }
    }
}

/// Metadata are additional information passed into the [`Reducer::reduce`].
pub struct Metadata {
    pub interval_window: IntervalWindow,
}

/// Message is the response from the user's [`Reducer::reduce`].
#[derive(Debug, PartialEq)]
pub struct Message {
    /// Keys are a collection of strings which will be passed on to the next vertex as is. It can
    /// be an empty collection. It is mainly used in creating a partition in [`Reducer::reduce`].
    pub keys: Option<Vec<String>>,
    /// Value is the value passed to the next vertex.
    pub value: Vec<u8>,
    /// Tags are used for [conditional forwarding](https://numaflow.numaproj.io/user-guide/reference/conditional-forwarding/).
    pub tags: Option<Vec<String>>,
}

/// Represents a message that can be modified and forwarded.
impl Message {
    /// Creates a new message with the specified value.
    ///
    /// This constructor initializes the message with no keys, tags, or specific event time.
    ///
    /// # Arguments
    ///
    /// * `value` - A vector of bytes representing the message's payload.
    ///
    /// # Examples
    ///
    /// ```
    /// use numaflow::reduce::Message;
    /// let message = Message::new(vec![1, 2, 3, 4]);
    /// ```
    pub fn new(value: Vec<u8>) -> Self {
        Self {
            value,
            keys: None,
            tags: None,
        }
    }
    /// Marks the message to be dropped by creating a new `Message` with an empty value and a special "DROP" tag.
    ///
    /// # Examples
    ///
    /// ```
    /// use numaflow::reduce::Message;
    /// let dropped_message = Message::message_to_drop();
    /// ```
    pub fn message_to_drop() -> crate::map::Message {
        crate::map::Message {
            keys: None,
            value: vec![],
            tags: Some(vec![DROP.to_string()]),
        }
    }

    /// Sets or replaces the keys associated with this message.
    ///
    /// # Arguments
    ///
    /// * `keys` - A vector of strings representing the keys.
    ///
    /// # Examples
    ///
    /// ```
    ///  use numaflow::reduce::Message;
    /// let message = Message::new(vec![1, 2, 3]).keys(vec!["key1".to_string(), "key2".to_string()]);
    /// ```
    pub fn keys(mut self, keys: Vec<String>) -> Self {
        self.keys = Some(keys);
        self
    }

    /// Sets or replaces the tags associated with this message.
    ///
    /// # Arguments
    ///
    /// * `tags` - A vector of strings representing the tags.
    ///
    /// # Examples
    ///
    /// ```
    ///  use numaflow::reduce::Message;
    /// let message = Message::new(vec![1, 2, 3]).tags(vec!["tag1".to_string(), "tag2".to_string()]);
    /// ```

    pub fn tags(mut self, tags: Vec<String>) -> Self {
        self.tags = Some(tags);
        self
    }

    /// Replaces the value of the message.
    ///
    /// # Arguments
    ///
    /// * `value` - A new vector of bytes that replaces the current message value.
    ///
    /// # Examples
    ///
    /// ```
    /// use numaflow::reduce::Message;
    /// let message = Message::new(vec![1, 2, 3]).value(vec![4, 5, 6]);
    /// ```
    pub fn value(mut self, value: Vec<u8>) -> Self {
        self.value = value;
        self
    }
}

/// Incoming request into the reducer handler of [`Reducer`].
pub struct ReduceRequest {
    /// Set of keys in the (key, value) terminology of map/reduce paradigm.
    pub keys: Vec<String>,
    /// The value in the (key, value) terminology of map/reduce paradigm.    /// The value in the (key, value) terminology of map/reduce paradigm.
    pub value: Vec<u8>,
    /// [watermark](https://numaflow.numaproj.io/core-concepts/watermarks/) represented by time is a guarantee that we will not see an element older than this time.    /// [watermark](https://numaflow.numaproj.io/core-concepts/watermarks/) represented by time is a guarantee that we will not see an element older than this time.
    pub watermark: DateTime<Utc>,
    /// Time of the element as seen at source or aligned after a reduce operation.
    pub eventtime: DateTime<Utc>,
}

// TODO: improve error handling, avoid panics and make sure the errors are propagated to the client.
#[async_trait]
impl<C> proto::reduce_server::Reduce for ReduceService<C>
where
    C: ReducerCreator + Send + Sync + 'static,
{
    type ReduceFnStream = ReceiverStream<Result<proto::ReduceResponse, Status>>;
    async fn reduce_fn(
        &self,
        request: Request<tonic::Streaming<proto::ReduceRequest>>,
    ) -> Result<Response<Self::ReduceFnStream>, Status> {
        // Clone the creator and response_stream since we need to move them into the spawned task
        let creator = Arc::clone(&self.creator);
        let (response_tx, response_rx) = channel::<Result<proto::ReduceResponse, Status>>(1);

        // Create a new TaskSet
        let (error_tx, mut error_rx) = channel::<Error>(1);
        let mut task_set = TaskSet::new(creator, response_tx.clone(), error_tx.clone());

        let shutdown_tx = self.shutdown_tx.clone();
        // Error handling logic: We have an error channel to which any user defined errors or internal
        // errors are sent, we have a separate task that listens to this error channel and sends the error back to the client.
        tokio::spawn(async move {
<<<<<<< HEAD
            if let Some(error) = error_rx.recv().await {
                response_tx
                    .send(Err(error.clone().into()))
                    .await
                    .expect("send to response channel failed");
                shutdown_tx.send(()).await.expect("shutdown_tx send failed");
            }
        });
=======
            // Create a new TaskSet
            let (error_tx, mut error_rx) = channel::<Error>(1);
            let mut task_set = TaskSet::new(creator, response_tx.clone(), error_tx.clone());

            // The way error handling is done: We have an error channel to which any user defined errors or internal
            // errors are sent, we have a separate task that listens to this error channel and sends the error back to the client
            // and panics. This is to ensure that the panics inside the tasks are caught and the error is sent back to the client.
            tokio::spawn(async move {
                if let Some(error) = error_rx.recv().await {
                    response_tx
                        .send(Err(error.clone().into()))
                        .await
                        .expect("send to response channel failed");
                }
            });
>>>>>>> 75534f1c

        // Spawn a new task to handle the incoming ReduceRequests from the client
        tokio::spawn(async move {
            let mut stream = request.into_inner();
            while let Some(reduce_request) = stream.next().await {
                match reduce_request {
                    Ok(rr) => {
                        let keys = match rr.payload.as_ref() {
                            Some(payload) => payload.keys.clone(),
                            None => {
                                error_tx
                                    .send(ReduceError(InternalError(
                                        "Invalid ReduceRequest".to_string(),
                                    )))
                                    .await
                                    .expect("error_tx send failed");
                                continue;
                            }
                        };

                        if task_set.tasks.contains_key(&keys.join(KEY_JOIN_DELIMITER)) {
                            task_set.write_to_task(keys, rr).await;
                        } else {
                            task_set.create_and_write(keys, rr).await;
                        }
                    }
                    Err(e) => {
<<<<<<< HEAD
                        error_tx
                            .send(ReduceError(InternalError(format!("{}", e))))
                            .await
                            .expect("error_tx send failed");
=======
                        // FIXME: who is receiving this error?
                        return Err(Status::internal(format!("Stream error: {}", e)));
>>>>>>> 75534f1c
                    }
                }
            }

            task_set.close().await;
<<<<<<< HEAD
=======
            Ok(())
>>>>>>> 75534f1c
        });

        // return the rx as the streaming endpoint
        Ok(Response::new(ReceiverStream::new(response_rx)))
    }

    async fn is_ready(&self, _: Request<()>) -> Result<Response<proto::ReadyResponse>, Status> {
        Ok(Response::new(proto::ReadyResponse { ready: true }))
    }
}

/// The `Task` struct represents a task in the reduce service.
/// It is responsible for invoking the user's reducer and sending the response back to the client.
struct Task {
    tx: Sender<ReduceRequest>,
<<<<<<< HEAD
    error_tx: Sender<Error>,
    finished_rx: oneshot::Receiver<()>,
    handle: tokio::task::JoinHandle<()>,
=======
    finished_rx: oneshot::Receiver<()>,
>>>>>>> 75534f1c
}

impl Task {
    /// Creates a new `Task` with the given reducer, keys, metadata, and response sender.
    /// It starts the reducer in a new task and returns a `Task` struct that can be used to send `ReduceRequest`s to the reducer.
    async fn new<R: Reducer + Send + Sync + 'static>(
        reducer: R,
        keys: Vec<String>,
        md: Metadata,
        response_tx: Sender<Result<proto::ReduceResponse, Status>>,
        error_tx: Sender<Error>,
    ) -> Self {
        let (tx, rx) = channel::<ReduceRequest>(1);
        let (finished_tx, finished_rx) = oneshot::channel();
<<<<<<< HEAD
=======

        let error_tx_clone = error_tx.clone();
>>>>>>> 75534f1c

        let error_tx_clone = error_tx.clone();
        let udf_error_tx_clone = error_tx.clone();
        let handle = tokio::spawn(async move {
            let messages = reducer.reduce(keys, rx, &md).await;
            for message in messages {
                let send_result = response_tx
                    .send(Ok(proto::ReduceResponse {
                        result: Some(proto::reduce_response::Result {
                            keys: message.keys.unwrap_or_default(),
                            value: message.value,
                            tags: message.tags.unwrap_or_default(),
                        }),
                        window: Some(proto::Window {
                            start: prost_timestamp_from_utc(md.interval_window.start_time),
                            end: prost_timestamp_from_utc(md.interval_window.end_time),
                            slot: "slot-0".to_string(),
                        }),
                        eof: false,
                    }))
                    .await;

                if let Err(e) = send_result {
<<<<<<< HEAD
                    let _ = udf_error_tx_clone
=======
                    let _ = error_tx
>>>>>>> 75534f1c
                        .send(ReduceError(InternalError(format!(
                            "Failed to send response back: {}",
                            e
                        ))))
                        .await;
                    return;
                }
            }
        });

        // Spawn a separate task that listens to the join handle and writes to the error channel in case of errors
        // we need a separate handle to do this because, we cannot wait until the window is closed to propagate the
        // error back the client.
<<<<<<< HEAD
        let task_handle = tokio::spawn(async move {
=======
        tokio::spawn(async move {
>>>>>>> 75534f1c
            if let Err(e) = handle.await {
                let _ = error_tx_clone
                    .send(ReduceError(UserDefinedError(format!(" {}", e))))
                    .await;
            }

            // Send a message indicating that the task has finished
            let _ = finished_tx.send(());
        });

<<<<<<< HEAD
        Self {
            tx,
            error_tx,
            finished_rx,
            handle: task_handle,
        }
=======
        Self { tx, finished_rx }
>>>>>>> 75534f1c
    }

    /// Sends a `ReduceRequest` to the task.
    async fn send(&self, rr: ReduceRequest) {
        if let Err(e) = self.tx.send(rr).await {
            self.error_tx
                .send(ReduceError(InternalError(format!(
                    "Failed to send message to task: {}",
                    e
                ))))
                .await
                .expect("failed to send message to error channel");
        }
    }

    /// Closes the task and waits for it to finish.
    async fn close(self) {
        // drop the sender to close the task
        drop(self.tx);

        // Wait for the task to finish
        let _ = self.finished_rx.await;
<<<<<<< HEAD
    }

    /// Aborts the task.
    async fn abort(self) {
        self.handle.abort();
=======
>>>>>>> 75534f1c
    }
}

/// The `TaskSet` struct represents a set of tasks in the reduce service.
/// It stores a map of keys to tasks, and is responsible for creating, writing to, and closing tasks.
/// It also sends an EOF message to the response stream when all tasks are closed.
struct TaskSet<C> {
    tasks: HashMap<String, Task>,
    response_stream: Sender<Result<proto::ReduceResponse, Status>>,
    error_stream: Sender<Error>,
    creator: Arc<C>,
    window: IntervalWindow,
}

impl<C> TaskSet<C>
where
    C: ReducerCreator + Send + Sync + 'static,
{
    /// Creates a new `TaskSet` with the given `ReducerCreator` and response stream.
    fn new(
        creator: Arc<C>,
        response_stream: Sender<Result<proto::ReduceResponse, Status>>,
        error_stream: Sender<Error>,
    ) -> Self {
        Self {
            tasks: HashMap::new(),
            response_stream,
            error_stream,
            creator,
            window: IntervalWindow::default(),
        }
    }

    /// Creates a new task with the given keys and `ReduceRequest`.
    /// It creates a new reducer, starts it in a new task, and adds the task to the task set.
    async fn create_and_write(&mut self, keys: Vec<String>, rr: proto::ReduceRequest) {
        let (reduce_request, interval_window) = match self.validate_and_extract(rr).await {
            Some(value) => value,
            None => return,
        };

        self.window = interval_window.clone();

        // Create a new reducer
        let reducer = self.creator.create();

        // Create Metadata with the extracted start and end time
        let md = Metadata::new(interval_window);

        // Create a new Task with the reducer, keys, and metadata
        let task = Task::new(
            reducer,
            keys.clone(),
            md,
            self.response_stream.clone(),
            self.error_stream.clone(),
        )
        .await;

        // track the task in the task set
        self.tasks.insert(keys.join(KEY_JOIN_DELIMITER), task);

        // send the request inside the proto payload to the task
        // if the task does not exist, send an error to the stream
        if let Some(task) = self.tasks.get(&keys.join(KEY_JOIN_DELIMITER)) {
            task.send(reduce_request).await;
        } else {
            self.handle_error(ReduceError(InternalError("Task not found".to_string())))
                .await;
        }
    }

    /// writes the ReduceRequest to the task with the given keys.
    async fn write_to_task(&mut self, keys: Vec<String>, rr: proto::ReduceRequest) {
        let (reduce_request, _) = match self.validate_and_extract(rr).await {
            Some(value) => value,
            None => return,
        };

        // Get the task name from the keys
        let task_name = keys.join(KEY_JOIN_DELIMITER);

        // If the task exists, send the ReduceRequest to the task
        if let Some(task) = self.tasks.get(&task_name) {
            task.send(reduce_request).await;
        } else {
            self.handle_error(ReduceError(InternalError("Task not found".to_string())))
                .await;
        }
    }

    // Validates the ReduceRequest and extracts the payload and window information.
    // If the ReduceRequest is invalid, it sends an error to the response stream and returns None.
    async fn validate_and_extract(
        &self,
        rr: proto::ReduceRequest,
    ) -> Option<(ReduceRequest, IntervalWindow)> {
        // Extract the payload and window information from the ReduceRequest
        let (payload, windows) = match (rr.payload, rr.operation) {
            (Some(payload), Some(operation)) => (payload, operation.windows),
            _ => {
                self.handle_error(ReduceError(InternalError(
                    "Invalid ReduceRequest".to_string(),
                )))
                .await;
                return None;
            }
        };

        // Check if there is exactly one window in the ReduceRequest
        if windows.len() != 1 {
            self.handle_error(ReduceError(InternalError(
                "Exactly one window is required".to_string(),
            )))
            .await;
            return None;
        }

        // Extract the start and end time from the window
        let window = &windows[0];
        let (start_time, end_time) = (
            shared::utc_from_timestamp(window.start.clone()),
            shared::utc_from_timestamp(window.end.clone()),
        );

        // Create the IntervalWindow
        let interval_window = IntervalWindow::new(start_time, end_time);

        // Create the ReduceRequest
        let reduce_request = ReduceRequest {
            keys: payload.keys,
            value: payload.value,
            watermark: shared::utc_from_timestamp(payload.watermark),
            eventtime: shared::utc_from_timestamp(payload.event_time),
        };

        Some((reduce_request, interval_window))
    }

    /// Closes all tasks in the task set and sends an EOF message to the response stream.
    async fn close(&mut self) {
        for (_, task) in self.tasks.drain() {
            task.close().await;
        }

        // after all the tasks have been closed, send an EOF message to the response stream

        // instead of unwrap, send the error to error stream
        let send_eof = self
            .response_stream
            .send(Ok(proto::ReduceResponse {
                result: None,
                window: Some(proto::Window {
                    start: prost_timestamp_from_utc(self.window.start_time),
                    end: prost_timestamp_from_utc(self.window.end_time),
                    slot: "slot-0".to_string(),
                }),
                eof: true,
            }))
            .await;

        if let Err(e) = send_eof {
            self.handle_error(ReduceError(InternalError(format!(
                "Failed to send EOF message: {}",
                e
            ))))
            .await;
        }
    }

<<<<<<< HEAD
    // Aborts all tasks in the task set.
    async fn abort(&mut self) {
        for (_, task) in self.tasks.drain() {
            task.abort().await;
        }
    }

=======
>>>>>>> 75534f1c
    // Sends an error to the error stream.
    async fn handle_error(&self, error: Error) {
        self.error_stream
            .send(error)
            .await
            .expect("error_tx send failed");
    }
}

/// gRPC server to start a reduce service
#[derive(Debug)]
pub struct Server<C> {
    sock_addr: PathBuf,
    max_message_size: usize,
    server_info_file: PathBuf,
    creator: Option<C>,
}

impl<C> Server<C> {
    /// Create a new Server with the given reduce service
    pub fn new(creator: C) -> Self {
        Server {
            sock_addr: DEFAULT_SOCK_ADDR.into(),
            max_message_size: DEFAULT_MAX_MESSAGE_SIZE,
            server_info_file: DEFAULT_SERVER_INFO_FILE.into(),
            creator: Some(creator),
        }
    }

    /// Set the unix domain socket file path used by the gRPC server to listen for incoming connections.
    /// Default value is `/var/run/numaflow/reduce.sock`
    pub fn with_socket_file(mut self, file: impl Into<PathBuf>) -> Self {
        self.sock_addr = file.into();
        self
    }

    /// Get the unix domain socket file path where gRPC server listens for incoming connections. Default value is `/var/run/numaflow/reduce.sock`
    pub fn socket_file(&self) -> &std::path::Path {
        self.sock_addr.as_path()
    }

    /// Set the maximum size of an encoded and decoded gRPC message. The value of `message_size` is in bytes. Default value is 64MB.
    pub fn with_max_message_size(mut self, message_size: usize) -> Self {
        self.max_message_size = message_size;
        self
    }

    /// Get the maximum size of an encoded and decoded gRPC message in bytes. Default value is 64MB.
    pub fn max_message_size(&self) -> usize {
        self.max_message_size
    }

    /// Change the file in which numaflow server information is stored on start up to the new value. Default value is `/var/run/numaflow/reducer-server-info`
    pub fn with_server_info_file(mut self, file: impl Into<PathBuf>) -> Self {
        self.server_info_file = file.into();
        self
    }

    /// Get the path to the file where numaflow server info is stored. Default value is `/var/run/numaflow/reducer-server-info`
    pub fn server_info_file(&self) -> &std::path::Path {
        self.server_info_file.as_path()
    }

    /// Starts the gRPC server. When message is received on the `shutdown` channel, graceful shutdown of the gRPC server will be initiated.
    pub async fn start_with_shutdown(
        &mut self,
        user_shutdown_rx: Option<oneshot::Receiver<()>>,
    ) -> Result<(), Box<dyn std::error::Error + Send + Sync>>
    where
        C: ReducerCreator + Send + Sync + 'static,
    {
        let listener = shared::create_listener_stream(&self.sock_addr, &self.server_info_file)?;
        let creator = self.creator.take().unwrap();
        let (internal_shutdown_tx, internal_shutdown_rx) = channel(1);
        let reduce_svc = ReduceService {
            creator: Arc::new(creator),
            shutdown_tx: internal_shutdown_tx,
        };
        let reduce_svc = proto::reduce_server::ReduceServer::new(reduce_svc)
            .max_encoding_message_size(self.max_message_size)
            .max_decoding_message_size(self.max_message_size);

        let shutdown = shared::shutdown_signal(internal_shutdown_rx, user_shutdown_rx);

        tonic::transport::Server::builder()
            .add_service(reduce_svc)
            .serve_with_incoming_shutdown(listener, shutdown)
            .await
            .map_err(Into::into)
    }

    /// Starts the gRPC server. Automatically registers signal handlers for SIGINT and SIGTERM and initiates graceful shutdown of gRPC server when either one of the signal arrives.
    pub async fn start(&mut self) -> Result<(), Box<dyn std::error::Error + Send + Sync>>
    where
        C: ReducerCreator + Send + Sync + 'static,
    {
        self.start_with_shutdown(None).await
    }
}

#[cfg(test)]
mod tests {
    use std::path::PathBuf;
    use std::{error::Error, time::Duration};

    use prost_types::Timestamp;
    use tempfile::TempDir;
    use tokio::sync::{mpsc, oneshot};
    use tokio_stream::wrappers::ReceiverStream;
    use tonic::transport::Uri;
    use tonic::Request;
    use tower::service_fn;

    use crate::reduce;
    use crate::reduce::proto::reduce_client::ReduceClient;

    struct Sum;
    #[tonic::async_trait]
    impl reduce::Reducer for Sum {
        async fn reduce(
            &self,
            _keys: Vec<String>,
            mut input: mpsc::Receiver<reduce::ReduceRequest>,
            _md: &reduce::Metadata,
        ) -> Vec<reduce::Message> {
            let mut sum = 0;
            while let Some(rr) = input.recv().await {
                sum += std::str::from_utf8(&rr.value)
                    .unwrap()
                    .parse::<i32>()
                    .unwrap();
            }
            vec![reduce::Message::new(sum.to_string().into_bytes())]
        }
    }

    struct SumCreator;
    impl reduce::ReducerCreator for SumCreator {
        type R = Sum;
        fn create(&self) -> Sum {
            Sum {}
        }
    }

    async fn setup_server<C: reduce::ReducerCreator + Send + Sync + 'static>(
        creator: C,
    ) -> Result<(reduce::Server<C>, PathBuf, PathBuf), Box<dyn Error>> {
        let tmp_dir = TempDir::new()?;
        let sock_file = tmp_dir.path().join("reduce.sock");
        let server_info_file = tmp_dir.path().join("reducer-server-info");

        let server = reduce::Server::new(creator)
            .with_server_info_file(&server_info_file)
            .with_socket_file(&sock_file)
            .with_max_message_size(10240);

        Ok((server, sock_file, server_info_file))
    }

    async fn setup_client(
        sock_file: PathBuf,
    ) -> Result<ReduceClient<tonic::transport::Channel>, Box<dyn Error>> {
        // https://github.com/hyperium/tonic/blob/master/examples/src/uds/client.rs
        let channel = tonic::transport::Endpoint::try_from("http://[::]:50051")?
            .connect_with_connector(service_fn(move |_: Uri| {
                // Connect to an Uds socket
                let sock_file = sock_file.clone();
                tokio::net::UnixStream::connect(sock_file)
            }))
            .await?;

        let client = ReduceClient::new(channel);

        Ok(client)
    }

    #[tokio::test]
    async fn test_server_start() -> Result<(), Box<dyn Error>> {
        let (mut server, sock_file, server_info_file) = setup_server(SumCreator).await?;

        assert_eq!(server.max_message_size(), 10240);
        assert_eq!(server.server_info_file(), server_info_file);
        assert_eq!(server.socket_file(), sock_file);

        let (shutdown_tx, shutdown_rx) = oneshot::channel();

        let task = tokio::spawn(async move { server.start_with_shutdown(Some(shutdown_rx)).await });

        tokio::time::sleep(Duration::from_millis(50)).await;

        // Check if the server has started
        assert!(!task.is_finished(), "gRPC server should be running");

        // Send shutdown signal
        shutdown_tx
            .send(())
            .expect("Sending shutdown signal to gRPC server");

        // Check if the server has stopped within 100 ms
        for _ in 0..10 {
            tokio::time::sleep(Duration::from_millis(10)).await;
            if task.is_finished() {
                break;
            }
        }
        assert!(task.is_finished(), "gRPC server is still running");

        Ok(())
    }

    #[tokio::test]
    async fn valid_input() -> Result<(), Box<dyn Error>> {
        let (mut server, sock_file, _) = setup_server(SumCreator).await?;

        let (shutdown_tx, shutdown_rx) = oneshot::channel();

        let task = tokio::spawn(async move { server.start_with_shutdown(Some(shutdown_rx)).await });

        tokio::time::sleep(Duration::from_millis(50)).await;

        let mut client = setup_client(sock_file).await?;

        let (tx, rx) = mpsc::channel(1);

        // Spawn a task to send ReduceRequests to the channel
        tokio::spawn(async move {
            let data = vec![("key1".to_string(), 1..=10), ("key2".to_string(), 1..=9)];

            for (key, range) in data {
                for i in range {
                    let rr = reduce::proto::ReduceRequest {
                        payload: Some(reduce::proto::reduce_request::Payload {
                            keys: vec![key.clone()],
                            value: i.to_string().as_bytes().to_vec(),
                            watermark: None,
                            event_time: None,
                            headers: Default::default(),
                        }),
                        operation: Some(reduce::proto::reduce_request::WindowOperation {
                            event: 0,
                            windows: vec![reduce::proto::Window {
                                start: Some(Timestamp {
                                    seconds: 60000,
                                    nanos: 0,
                                }),
                                end: Some(Timestamp {
                                    seconds: 120000,
                                    nanos: 0,
                                }),
                                slot: "slot-0".to_string(),
                            }],
                        }),
                    };

                    tx.send(rr).await.unwrap();
                }
            }
        });

        // Convert the receiver end of the channel into a stream
        let stream = ReceiverStream::new(rx);

        // Create a tonic::Request from the stream
        let request = Request::new(stream);

        // Send the request to the server
        let resp = client.reduce_fn(request).await?;

        let mut response_stream = resp.into_inner();
        let mut responses = Vec::new();

        while let Some(response) = response_stream.message().await? {
            responses.push(response);
        }

        // since we are sending two different keys, we should get two responses + 1 EOF
        assert_eq!(responses.len(), 3);

        for (i, response) in responses.iter().enumerate() {
            if let Some(window) = response.window.as_ref() {
                if let Some(start) = window.start.as_ref() {
                    assert_eq!(start.seconds, 60000);
                }
                if let Some(end) = window.end.as_ref() {
                    assert_eq!(end.seconds, 120000);
                }
            }

            if let Some(result) = response.result.as_ref() {
                if result.keys == vec!["key1".to_string()] {
                    assert_eq!(result.value, 55.to_string().into_bytes());
                } else if result.keys == vec!["key2".to_string()] {
                    assert_eq!(result.value, 45.to_string().into_bytes());
                }
            }

            // Check if this is the last message in the stream
            // The last message should have eof set to true
            if i == responses.len() - 1 {
                assert!(response.eof);
            } else {
                assert!(!response.eof);
            }
        }

        shutdown_tx
            .send(())
            .expect("Sending shutdown signal to gRPC server");

        for _ in 0..10 {
            tokio::time::sleep(Duration::from_millis(10)).await;
            if task.is_finished() {
                break;
            }
        }
        assert!(task.is_finished(), "gRPC server is still running");

        Ok(())
    }

    #[tokio::test]
    async fn invalid_input() -> Result<(), Box<dyn Error>> {
        let (mut server, sock_file, _) = setup_server(SumCreator).await?;

        let (shutdown_tx, shutdown_rx) = oneshot::channel();

        let task = tokio::spawn(async move { server.start_with_shutdown(Some(shutdown_rx)).await });

        tokio::time::sleep(Duration::from_millis(50)).await;

        let mut client = setup_client(sock_file).await?;

        let (tx, rx) = mpsc::channel(1);

        // Spawn a task to send ReduceRequests to the channel
        tokio::spawn(async move {
            let rr = reduce::proto::ReduceRequest {
                payload: Some(reduce::proto::reduce_request::Payload {
                    keys: vec!["key1".to_string()],
                    value: vec![],
                    watermark: None,
                    event_time: None,
                    headers: Default::default(),
                }),
                operation: Some(reduce::proto::reduce_request::WindowOperation {
                    event: 0,
                    windows: vec![
                        reduce::proto::Window {
                            start: Some(Timestamp {
                                seconds: 60000,
                                nanos: 0,
                            }),
                            end: Some(Timestamp {
                                seconds: 120000,
                                nanos: 0,
                            }),
                            slot: "slot-0".to_string(),
                        },
                        reduce::proto::Window {
                            start: Some(Timestamp {
                                seconds: 60000,
                                nanos: 0,
                            }),
                            end: Some(Timestamp {
                                seconds: 120000,
                                nanos: 0,
                            }),
                            slot: "slot-0".to_string(),
                        },
                    ],
                }),
            };

            tx.send(rr).await.unwrap();
        });

        // Convert the receiver end of the channel into a stream
        let stream = ReceiverStream::new(rx);

        // Create a tonic::Request from the stream
        let request = Request::new(stream);

        // Send the request to the server
        let resp = client.reduce_fn(request).await?;

        let mut response_stream = resp.into_inner();

        if let Err(e) = response_stream.message().await {
            assert!(e.to_string().contains("Exactly one window is required"));
        }

        for _ in 0..10 {
            tokio::time::sleep(Duration::from_millis(10)).await;
            if task.is_finished() {
                break;
            }
        }
        assert!(task.is_finished(), "gRPC server is still running");
        Ok(())
    }

    struct PanicReducer;
    #[tonic::async_trait]
    impl reduce::Reducer for PanicReducer {
        async fn reduce(
            &self,
            _keys: Vec<String>,
            _input: mpsc::Receiver<reduce::ReduceRequest>,
            _md: &reduce::Metadata,
        ) -> Vec<reduce::Message> {
            panic!("Panic in reduce method");
        }
    }

    struct PanicReducerCreator;
    impl reduce::ReducerCreator for PanicReducerCreator {
        type R = PanicReducer;
        fn create(&self) -> PanicReducer {
            PanicReducer {}
        }
    }

    #[tokio::test]
    async fn panic_in_reduce() -> Result<(), Box<dyn Error>> {
        let (mut server, sock_file, _) = setup_server(PanicReducerCreator).await?;

        let (shutdown_tx, shutdown_rx) = oneshot::channel();

        let task = tokio::spawn(async move { server.start_with_shutdown(Some(shutdown_rx)).await });

        tokio::time::sleep(Duration::from_millis(50)).await;

        let mut client = setup_client(sock_file.clone()).await?;

        let (tx, rx) = mpsc::channel(1);

        // create an oneshot to signal the generator to stop when we get an error
        let (done_tx, mut done_rx) = mpsc::channel(1);

        // Spawn a task to send ReduceRequests to the channel
        tokio::spawn(async move {
            let rr = reduce::proto::ReduceRequest {
                payload: Some(reduce::proto::reduce_request::Payload {
                    keys: vec!["key1".to_string()],
                    value: vec![],
                    watermark: None,
                    event_time: None,
                    headers: Default::default(),
                }),
                operation: Some(reduce::proto::reduce_request::WindowOperation {
                    event: 0,
                    windows: vec![reduce::proto::Window {
                        start: Some(Timestamp {
                            seconds: 60000,
                            nanos: 0,
                        }),
                        end: Some(Timestamp {
                            seconds: 120000,
                            nanos: 0,
                        }),
                        slot: "slot-0".to_string(),
                    }],
                }),
            };

            loop {
                tx.send(rr.clone()).await.unwrap();

                tokio::select! {
                    _ = done_rx.recv() => {
                        // If a message is received on the done_rx channel, break the loop
                        return;
                    }
                    _ = tokio::time::sleep(Duration::from_millis(10)) => {
                        // If the sleep future is ready, send another message
                        tx.send(rr.clone()).await.unwrap();
                    }
                }
            }
        });

        // Convert the receiver end of the channel into a stream
        let stream = ReceiverStream::new(rx);

        // Create a tonic::Request from the stream
        let request = Request::new(stream);

        // Send the request to the server
        let resp = client.reduce_fn(request).await?;

        let mut response_stream = resp.into_inner();

<<<<<<< HEAD
        while let Err(e) = response_stream.message().await {
            println!("first client - {:?}", e);
            assert_eq!(e.code(), tonic::Code::Unknown);
            done_tx.send(()).await.unwrap();
=======
        if let Err(e) = response_stream.message().await {
            assert_eq!(e.code(), tonic::Code::Unknown);
>>>>>>> 75534f1c
        }

        for _ in 0..10 {
            tokio::time::sleep(Duration::from_millis(10)).await;
            if task.is_finished() {
                break;
            }
        }
        assert!(task.is_finished(), "gRPC server is still running");

        Ok(())
    }
}<|MERGE_RESOLUTION|>--- conflicted
+++ resolved
@@ -315,7 +315,6 @@
         // Error handling logic: We have an error channel to which any user defined errors or internal
         // errors are sent, we have a separate task that listens to this error channel and sends the error back to the client.
         tokio::spawn(async move {
-<<<<<<< HEAD
             if let Some(error) = error_rx.recv().await {
                 response_tx
                     .send(Err(error.clone().into()))
@@ -324,23 +323,6 @@
                 shutdown_tx.send(()).await.expect("shutdown_tx send failed");
             }
         });
-=======
-            // Create a new TaskSet
-            let (error_tx, mut error_rx) = channel::<Error>(1);
-            let mut task_set = TaskSet::new(creator, response_tx.clone(), error_tx.clone());
-
-            // The way error handling is done: We have an error channel to which any user defined errors or internal
-            // errors are sent, we have a separate task that listens to this error channel and sends the error back to the client
-            // and panics. This is to ensure that the panics inside the tasks are caught and the error is sent back to the client.
-            tokio::spawn(async move {
-                if let Some(error) = error_rx.recv().await {
-                    response_tx
-                        .send(Err(error.clone().into()))
-                        .await
-                        .expect("send to response channel failed");
-                }
-            });
->>>>>>> 75534f1c
 
         // Spawn a new task to handle the incoming ReduceRequests from the client
         tokio::spawn(async move {
@@ -368,24 +350,15 @@
                         }
                     }
                     Err(e) => {
-<<<<<<< HEAD
                         error_tx
                             .send(ReduceError(InternalError(format!("{}", e))))
                             .await
                             .expect("error_tx send failed");
-=======
-                        // FIXME: who is receiving this error?
-                        return Err(Status::internal(format!("Stream error: {}", e)));
->>>>>>> 75534f1c
                     }
                 }
             }
 
             task_set.close().await;
-<<<<<<< HEAD
-=======
-            Ok(())
->>>>>>> 75534f1c
         });
 
         // return the rx as the streaming endpoint
@@ -401,13 +374,9 @@
 /// It is responsible for invoking the user's reducer and sending the response back to the client.
 struct Task {
     tx: Sender<ReduceRequest>,
-<<<<<<< HEAD
     error_tx: Sender<Error>,
     finished_rx: oneshot::Receiver<()>,
     handle: tokio::task::JoinHandle<()>,
-=======
-    finished_rx: oneshot::Receiver<()>,
->>>>>>> 75534f1c
 }
 
 impl Task {
@@ -422,11 +391,6 @@
     ) -> Self {
         let (tx, rx) = channel::<ReduceRequest>(1);
         let (finished_tx, finished_rx) = oneshot::channel();
-<<<<<<< HEAD
-=======
-
-        let error_tx_clone = error_tx.clone();
->>>>>>> 75534f1c
 
         let error_tx_clone = error_tx.clone();
         let udf_error_tx_clone = error_tx.clone();
@@ -450,11 +414,7 @@
                     .await;
 
                 if let Err(e) = send_result {
-<<<<<<< HEAD
                     let _ = udf_error_tx_clone
-=======
-                    let _ = error_tx
->>>>>>> 75534f1c
                         .send(ReduceError(InternalError(format!(
                             "Failed to send response back: {}",
                             e
@@ -468,11 +428,7 @@
         // Spawn a separate task that listens to the join handle and writes to the error channel in case of errors
         // we need a separate handle to do this because, we cannot wait until the window is closed to propagate the
         // error back the client.
-<<<<<<< HEAD
         let task_handle = tokio::spawn(async move {
-=======
-        tokio::spawn(async move {
->>>>>>> 75534f1c
             if let Err(e) = handle.await {
                 let _ = error_tx_clone
                     .send(ReduceError(UserDefinedError(format!(" {}", e))))
@@ -483,16 +439,12 @@
             let _ = finished_tx.send(());
         });
 
-<<<<<<< HEAD
         Self {
             tx,
             error_tx,
             finished_rx,
             handle: task_handle,
         }
-=======
-        Self { tx, finished_rx }
->>>>>>> 75534f1c
     }
 
     /// Sends a `ReduceRequest` to the task.
@@ -515,14 +467,11 @@
 
         // Wait for the task to finish
         let _ = self.finished_rx.await;
-<<<<<<< HEAD
     }
 
     /// Aborts the task.
     async fn abort(self) {
         self.handle.abort();
-=======
->>>>>>> 75534f1c
     }
 }
 
@@ -693,7 +642,6 @@
         }
     }
 
-<<<<<<< HEAD
     // Aborts all tasks in the task set.
     async fn abort(&mut self) {
         for (_, task) in self.tasks.drain() {
@@ -701,8 +649,6 @@
         }
     }
 
-=======
->>>>>>> 75534f1c
     // Sends an error to the error stream.
     async fn handle_error(&self, error: Error) {
         self.error_stream
@@ -1027,7 +973,7 @@
     async fn invalid_input() -> Result<(), Box<dyn Error>> {
         let (mut server, sock_file, _) = setup_server(SumCreator).await?;
 
-        let (shutdown_tx, shutdown_rx) = oneshot::channel();
+        let (_shutdown_tx, shutdown_rx) = oneshot::channel();
 
         let task = tokio::spawn(async move { server.start_with_shutdown(Some(shutdown_rx)).await });
 
@@ -1129,7 +1075,7 @@
     async fn panic_in_reduce() -> Result<(), Box<dyn Error>> {
         let (mut server, sock_file, _) = setup_server(PanicReducerCreator).await?;
 
-        let (shutdown_tx, shutdown_rx) = oneshot::channel();
+        let (_shutdown_tx, shutdown_rx) = oneshot::channel();
 
         let task = tokio::spawn(async move { server.start_with_shutdown(Some(shutdown_rx)).await });
 
@@ -1195,15 +1141,9 @@
 
         let mut response_stream = resp.into_inner();
 
-<<<<<<< HEAD
         while let Err(e) = response_stream.message().await {
-            println!("first client - {:?}", e);
             assert_eq!(e.code(), tonic::Code::Unknown);
             done_tx.send(()).await.unwrap();
-=======
-        if let Err(e) = response_stream.message().await {
-            assert_eq!(e.code(), tonic::Code::Unknown);
->>>>>>> 75534f1c
         }
 
         for _ in 0..10 {
