use std::collections::HashMap;
use std::future::Future;
use std::io::{Error, ErrorKind};
use std::path::PathBuf;
use std::sync::Arc;

use chrono::{DateTime, Utc};
use tokio::sync::mpsc;
use tokio::sync::mpsc::{channel, Sender};
use tokio_stream::wrappers::ReceiverStream;
<<<<<<< HEAD
=======
use tonic::metadata::MetadataMap;
>>>>>>> 293ccf6e
use tonic::{async_trait, Request, Response, Status};

use crate::shared;
use crate::shared::prost_timestamp_from_utc;

const KEY_JOIN_DELIMITER: &str = ":";
const DEFAULT_MAX_MESSAGE_SIZE: usize = 64 * 1024 * 1024;
const DEFAULT_SOCK_ADDR: &str = "/var/run/numaflow/reduce.sock";
const DEFAULT_SERVER_INFO_FILE: &str = "/var/run/numaflow/reducer-server-info";
const DROP: &str = "U+005C__DROP__";

/// Numaflow Reduce Proto definitions.
pub mod proto {
    tonic::include_proto!("reduce.v1");
}

struct ReduceService<C> {
    creator: Arc<C>,
}

/// `ReducerCreator` is a trait for creating a new instance of a `Reducer`.
pub trait ReducerCreator {
    /// Each type that implements `ReducerCreator` must also specify an associated type `R` that implements the `Reducer` trait.
    /// The `create` method is used to create a new instance of this `Reducer` type.
    ///
    /// # Example
    ///
    /// Below is an example of how to implement the `ReducerCreator` trait for a specific type `MyReducerCreator`.
    /// `MyReducerCreator` creates instances of `MyReducer`, which is a type that implements the `Reducer` trait.
    ///
    /// ```rust
    /// use numaflow::reduce::{Reducer, ReducerCreator, ReduceRequest, Metadata, Message};
    /// use tokio::sync::mpsc::Receiver;
    /// use tonic::async_trait;
    ///
    /// pub struct MyReducer;
    ///
    /// #[async_trait]
    /// impl Reducer for MyReducer {
    ///     async fn reduce(
    ///         &self,
    ///         keys: Vec<String>,
    ///         mut input: Receiver<ReduceRequest>,
    ///         md: &Metadata,
    ///     ) -> Vec<Message> {
    ///         // Implementation of the reduce method goes here.
    ///         vec![]
    ///     }
    /// }
    ///
    /// pub struct MyReducerCreator;
    ///
    /// impl ReducerCreator for MyReducerCreator {
    ///     type R = MyReducer;
    ///
    ///     fn create(&self) -> Self::R {
    ///         MyReducer
    ///     }
    /// }
    /// ```
    type R: Reducer + Send + Sync + 'static;
    fn create(&self) -> Self::R;
}

/// Reducer trait for implementing Reduce handler.
#[async_trait]
pub trait Reducer {
    /// reduce_handle is provided with a set of keys, a channel of [`Datum`], and [`Metadata`]. It
    /// returns 0, 1, or more results as a [`Vec`] of [`Message`]. Reduce is a stateful operation and
    /// the channel is for the collection of keys and for that time [Window].
    /// You can read more about reduce [here](https://numaflow.numaproj.io/user-guide/user-defined-functions/reduce/reduce/).
    ///
    /// # Example
    ///
    /// Below is a reduce code to count the number of elements for a given set of keys and window.
    ///
    /// ```no_run
    /// use numaflow::reduce;
    ///
    /// #[tokio::main]
    /// async fn main() -> Result<(), Box<dyn std::error::Error + Send + Sync>> {
    /// let handler_creator = counter::CounterCreator{};
    ///     reduce::Server::new(handler_creator).start().await?;
    ///     Ok(())
    /// }
    /// mod counter {
    ///     use numaflow::reduce::{Message, ReduceRequest};
    ///     use numaflow::reduce::{Reducer, Metadata};
    ///     use tokio::sync::mpsc::Receiver;
    ///     use tonic::async_trait;
    /// use numaflow::reduce::proto::reduce_server::Reduce;
    ///     pub(crate) struct Counter {}
    ///
    ///     pub(crate) struct CounterCreator {}
    ///
    ///    impl numaflow::reduce::ReducerCreator for CounterCreator {
    ///        type R = Counter;
    ///
    ///        fn create(&self) -> Self::R {
    ///           Counter::new()
    ///       }
    ///     }
    ///
    ///     impl Counter {
    ///         pub(crate) fn new() -> Self {
    ///             Self {}
    ///         }
    ///     }
    ///     #[async_trait]
    ///     impl Reducer for Counter {
    ///         async fn reduce(
    ///             &self,
    ///             keys: Vec<String>,
    ///             mut input: Receiver<ReduceRequest>,
    ///             md: &Metadata,
    ///         ) -> Vec<Message> {
    ///             let mut counter = 0;
    ///             // the loop exits when input is closed which will happen only on close of book.
    ///             while (input.recv().await).is_some() {
    ///                 counter += 1;
    ///             }
    ///             let message=Message::new(counter.to_string().into_bytes()).tags(vec![]).keys(keys.clone());
    ///             vec![message]
    ///         }
    ///     }
    /// }
    ///```
    /// [Window]: https://numaflow.numaproj.io/user-guide/user-defined-functions/reduce/windowing/windowing/
    async fn reduce(
        &self,
        keys: Vec<String>,
        input: mpsc::Receiver<ReduceRequest>,
        md: &Metadata,
    ) -> Vec<Message>;
}

/// IntervalWindow is the start and end boundary of the window.
pub struct IntervalWindow {
    // start time of the window
    pub start_time: DateTime<Utc>,
    // end time of the window
    pub end_time: DateTime<Utc>,
}

impl IntervalWindow {
    fn new(start_time: DateTime<Utc>, end_time: DateTime<Utc>) -> Self {
        Self {
            start_time,
            end_time,
        }
    }
}

impl Metadata {
    pub fn new(interval_window: IntervalWindow) -> Self {
        Self { interval_window }
    }
}

/// Metadata are additional information passed into the [`Reducer::reduce`].
pub struct Metadata {
    pub interval_window: IntervalWindow,
}

/// Message is the response from the user's [`Reducer::reduce`].
#[derive(Debug, PartialEq)]
pub struct Message {
    /// Keys are a collection of strings which will be passed on to the next vertex as is. It can
    /// be an empty collection. It is mainly used in creating a partition in [`Reducer::reduce`].
    pub keys: Option<Vec<String>>,
    /// Value is the value passed to the next vertex.
    pub value: Vec<u8>,
    /// Tags are used for [conditional forwarding](https://numaflow.numaproj.io/user-guide/reference/conditional-forwarding/).
    pub tags:Option<Vec<String>>,
}

/// Represents a message that can be modified and forwarded.
impl Message {
    /// Creates a new message with the specified value.
    ///
    /// This constructor initializes the message with no keys, tags, or specific event time.
    ///
    /// # Arguments
    ///
    /// * `value` - A vector of bytes representing the message's payload.
    ///
    /// # Examples
    ///
    /// ```
    /// use numaflow::reduce::Message;
    /// let message = Message::new(vec![1, 2, 3, 4]);
    /// ```
    pub fn new(value :Vec<u8>) -> Self {
       Self{
           value,
           keys:None,
           tags:None

       }
    }
    /// Marks the message to be dropped by creating a new `Message` with an empty value and a special "DROP" tag.
    ///
    /// # Examples
    ///
    /// ```
    /// use numaflow::reduce::Message;
    /// let dropped_message = Message::message_to_drop();
    /// ```
    pub fn message_to_drop() -> crate::map::Message {
        crate::map::Message {
            keys: None,
            value: vec![],
            tags: Some(vec![DROP.to_string()]),
        }
    }

    /// Sets or replaces the keys associated with this message.
    ///
    /// # Arguments
    ///
    /// * `keys` - A vector of strings representing the keys.
    ///
    /// # Examples
    ///
    /// ```
    ///  use numaflow::reduce::Message;
    /// let message = Message::new(vec![1, 2, 3]).keys(vec!["key1".to_string(), "key2".to_string()]);
    /// ```
    pub fn keys(mut self, keys: Vec<String>) -> Self {
        self.keys = Some(keys);
        self
    }

    /// Sets or replaces the tags associated with this message.
    ///
    /// # Arguments
    ///
    /// * `tags` - A vector of strings representing the tags.
    ///
    /// # Examples
    ///
    /// ```
    ///  use numaflow::reduce::Message;
    /// let message = Message::new(vec![1, 2, 3]).tags(vec!["tag1".to_string(), "tag2".to_string()]);
    /// ```


    pub fn tags(mut self, tags: Vec<String>) -> Self {
        self.tags = Some(tags);
        self
    }

    /// Replaces the value of the message.
    ///
    /// # Arguments
    ///
    /// * `value` - A new vector of bytes that replaces the current message value.
    ///
    /// # Examples
    ///
    /// ```
    /// use numaflow::reduce::Message;
    /// let message = Message::new(vec![1, 2, 3]).value(vec![4, 5, 6]);
    /// ```
    pub fn value(mut self, value: Vec<u8>) -> Self {
        self.value = value;
        self
    }
}

/// Incoming request into the reducer handler of [`Reducer`].
pub struct ReduceRequest {
    /// Set of keys in the (key, value) terminology of map/reduce paradigm.
    pub keys: Vec<String>,
    /// The value in the (key, value) terminology of map/reduce paradigm.    /// The value in the (key, value) terminology of map/reduce paradigm.
    pub value: Vec<u8>,
    /// [watermark](https://numaflow.numaproj.io/core-concepts/watermarks/) represented by time is a guarantee that we will not see an element older than this time.    /// [watermark](https://numaflow.numaproj.io/core-concepts/watermarks/) represented by time is a guarantee that we will not see an element older than this time.
    pub watermark: DateTime<Utc>,
    /// Time of the element as seen at source or aligned after a reduce operation.
    pub eventtime: DateTime<Utc>,
}

// TODO: improve error handling, avoid panics and make sure the errors are propagated to the client.
#[async_trait]
impl<C> proto::reduce_server::Reduce for ReduceService<C>
where
    C: ReducerCreator + Send + Sync + 'static,
{
    type ReduceFnStream = ReceiverStream<Result<proto::ReduceResponse, Status>>;
    async fn reduce_fn(
        &self,
        request: Request<tonic::Streaming<proto::ReduceRequest>>,
    ) -> Result<Response<Self::ReduceFnStream>, Status> {

        // Clone the creator and response_stream since we need to move them into the spawned task
        let creator = Arc::clone(&self.creator);
        let (response_tx, response_rx) = channel::<Result<proto::ReduceResponse, Status>>(1);

        // Spawn a new task to handle the incoming ReduceRequests from the client
        tokio::spawn(async move {
            // Create a new TaskManager to manage the reduce tasks.
            let mut task_manager = TaskManager::new(creator, response_tx.clone());

            let mut stream = request.into_inner();
            while let Some(rr) = stream.message().await.unwrap() {
                let keys = rr.payload.as_ref().unwrap().keys.clone();
                let task_name = keys.join(KEY_JOIN_DELIMITER);

                if task_manager.tasks.contains_key(&task_name) {
                    task_manager.append_task(keys, rr).await.expect("append task failed");
                } else {
                    task_manager.create_task(keys, rr).await.expect("create task failed");
                }
            }

            task_manager.close_all_tasks().await;
        });

        // return the rx as the streaming endpoint
        Ok(Response::new(ReceiverStream::new(response_rx)))
    }

    async fn is_ready(&self, _: Request<()>) -> Result<Response<proto::ReadyResponse>, Status> {
        Ok(Response::new(proto::ReadyResponse { ready: true }))
    }
}

/// The `Task` struct represents a task in the reduce service.
/// It is responsible for invoking the user's reducer and sending the response back to the client.
struct Task {
    tx: Option<Sender<ReduceRequest>>,
    handle: Option<tokio::task::JoinHandle<()>>,
}

impl Task {
    /// Creates a new `Task` with the given reducer, keys, metadata, and response sender.
    /// It starts the reducer in a new task and returns a `Task` struct that can be used to send `ReduceRequest`s to the reducer.
    async fn new<R: Reducer + Send + Sync + 'static>(
        reducer: R,
        keys: Vec<String>,
        md: Arc<Metadata>,
        response_tx: Sender<Result<proto::ReduceResponse, Status>>,
    ) -> Self {
        let (tx, rx) = channel::<ReduceRequest>(1);

        let handle = tokio::spawn(async move {
            let messages = reducer.reduce(keys, rx, md.as_ref()).await;
            for message in messages {
                response_tx.send(Ok(proto::ReduceResponse {
                    result: Some(proto::reduce_response::Result {
                        keys: message.keys,
                        value: message.value,
                        tags: message.tags,
                    }),
                    window: Some(proto::Window {
                        start: prost_timestamp_from_utc(md.interval_window.start_time),
                        end: prost_timestamp_from_utc(md.interval_window.end_time),
                        slot: "slot-0".to_string(),
                    }),
                    eof: false,
                })).await.unwrap();
            };
        });

        Self {
            tx: Some(tx),
            handle: Some(handle),
        }
    }

    /// Sends a `ReduceRequest` to the task.
    async fn send(&self, rr: ReduceRequest) {
        if let Some(ref tx) = self.tx {
            tx.send(rr).await.expect("send failed, receiver dropped")
        }
    }

    /// Closes the task and waits for it to finish.
    async fn close(&mut self) {
        // drop the sender to close the task and wait for the task to finish
        drop(self.tx.take());
        if let Some(handle) = self.handle.take() {
            handle.await.unwrap();
        }
    }
}

/// The `TaskManager` struct manages tasks in the reduce service.
/// It stores a map of keys to tasks, and is responsible for creating, appending, and closing tasks.
/// It also sends an EOF message to the response stream when all tasks are closed.
struct TaskManager<C> {
    tasks: HashMap<String, Task>,
    response_stream: Sender<Result<proto::ReduceResponse, Status>>,
    creator: Arc<C>,
    window: Option<IntervalWindow>,
}

impl<C> TaskManager<C>
    where
        C: ReducerCreator + Send + Sync + 'static,
{
    /// Creates a new `TaskManager` with the given `ReducerCreator` and response stream.
    fn new(
        creator: Arc<C>,
        response_stream: Sender<Result<proto::ReduceResponse, Status>>,
    ) -> Self {
        Self {
            tasks: HashMap::new(),
            response_stream,
            creator,
            window: None,
        }
    }

    /// Creates a new task with the given keys and `ReduceRequest`.
    /// It creates a new reducer, starts it in a new task, and adds the task to the task manager.
    async fn create_task(&mut self, keys: Vec<String>, rr: proto::ReduceRequest) -> Result<(), Box<dyn std::error::Error>> {
        // Create a new reducer
        let reducer = self.creator.create();

        // Extract the payload and window information from the ReduceRequest
        let (payload, windows) = (rr.payload.unwrap(), rr.operation.unwrap().windows);

<<<<<<< HEAD
        // Check if there is exactly one window in the ReduceRequest
        if windows.len() != 1 {
            return Err(Box::new(Error::new(ErrorKind::InvalidData, "Expected exactly one window")));
        }
=======
        // start the result streamer
        tokio::spawn(async move {
            while let Some(res) = set.join_next().await {
                let messages = res.unwrap();
                let mut datum_responses = vec![];
                for message in messages {
                    datum_responses.push(proto::reduce_response::Result {
                        keys: message.keys.unwrap_or_default(),
                        value: message.value,
                        tags: message.tags.unwrap_or_default(),
                    });
                }
                // stream it out to the client
                tx.send(Ok(proto::ReduceResponse {
                    results: datum_responses,
                }))
                .await
                .unwrap();
            }
        });
>>>>>>> 293ccf6e

        // Extract the start and end time from the window
        let window = &windows[0];
        let (start_time, end_time) = (
            shared::utc_from_timestamp(window.start.clone()),
            shared::utc_from_timestamp(window.end.clone()),
        );

        // set the window in the TaskManager, which will be used to send
        // the EOF message to the response stream when all tasks are closed
        self.window = Some(IntervalWindow::new(start_time, end_time));

        // Create Metadata with the extracted start and end time
        let md = Arc::new(Metadata::new(IntervalWindow::new(start_time, end_time)));

        // Create a new Task and add it to the TaskManager
        let task = Task::new(
            reducer,
            keys.clone(),
            md,
            self.response_stream.clone(),
        ).await;
        self.tasks.insert(keys.join(KEY_JOIN_DELIMITER), task);

        // send the request inside the proto payload to the task
        self.tasks
            .get_mut(&keys.join(KEY_JOIN_DELIMITER))
            .unwrap()
            .send(ReduceRequest {
                keys,
                value: payload.value,
                watermark: shared::utc_from_timestamp(payload.watermark),
                eventtime: shared::utc_from_timestamp(payload.event_time),
            })
            .await;

        Ok(())
    }

    /// Appends a `ReduceRequest` to an existing task with the given keys.
    async fn append_task(&mut self, keys: Vec<String>, rr: proto::ReduceRequest) -> Result<(), Box<dyn std::error::Error>> {
        // Extract the payload and window information from the ReduceRequest
        let (payload, windows) = (rr.payload.unwrap(), rr.operation.unwrap().windows);

        // Check if there is exactly one window in the ReduceRequest
        if windows.len() != 1 {
            return Err(Box::new(Error::new(ErrorKind::InvalidData, "Expected exactly one window")));
        }

        // Get the task name from the keys
        let task_name = keys.join(KEY_JOIN_DELIMITER);

        // If the task exists, send the ReduceRequest to the task
        if let Some(task) = self.tasks.get(&task_name) {
            task.send(ReduceRequest {
                keys,
                value: payload.value,
                watermark: shared::utc_from_timestamp(payload.watermark),
                eventtime: shared::utc_from_timestamp(payload.event_time),
            }).await;
        } else {
            return Err(Box::new(Error::new(ErrorKind::NotFound, "Task not found")));
        }

        Ok(())
    }

    /// Closes all tasks in the task manager and sends an EOF message to the response stream.
    // Method to close all tasks
    async fn close_all_tasks(&mut self) {
        for task in self.tasks.values_mut() {
            task.close().await;
        }

        // after all the tasks have been closed, send an EOF message to the response stream
        if let Some(window) = &self.window {
            self.response_stream.send(Ok(proto::ReduceResponse {
                result: None,
                window: Some(proto::Window {
                    start: prost_timestamp_from_utc(window.start_time),
                    end: prost_timestamp_from_utc(window.end_time),
                    slot: "slot-0".to_string(),
                }),
                eof: true,
            })).await.unwrap();
        }
    }
}

/// gRPC server to start a reduce service
#[derive(Debug)]
pub struct Server<C> {
    sock_addr: PathBuf,
    max_message_size: usize,
    server_info_file: PathBuf,
    creator: Option<C>,
}

impl<C> Server<C> {
    /// Create a new Server with the given reduce service
    pub fn new(creator: C) -> Self {
        Server {
            sock_addr: DEFAULT_SOCK_ADDR.into(),
            max_message_size: DEFAULT_MAX_MESSAGE_SIZE,
            server_info_file: DEFAULT_SERVER_INFO_FILE.into(),
            creator: Some(creator),
        }
    }

    /// Set the unix domain socket file path used by the gRPC server to listen for incoming connections.
    /// Default value is `/var/run/numaflow/reduce.sock`
    pub fn with_socket_file(mut self, file: impl Into<PathBuf>) -> Self {
        self.sock_addr = file.into();
        self
    }

    /// Get the unix domain socket file path where gRPC server listens for incoming connections. Default value is `/var/run/numaflow/reduce.sock`
    pub fn socket_file(&self) -> &std::path::Path {
        self.sock_addr.as_path()
    }

    /// Set the maximum size of an encoded and decoded gRPC message. The value of `message_size` is in bytes. Default value is 64MB.
    pub fn with_max_message_size(mut self, message_size: usize) -> Self {
        self.max_message_size = message_size;
        self
    }

    /// Get the maximum size of an encoded and decoded gRPC message in bytes. Default value is 64MB.
    pub fn max_message_size(&self) -> usize {
        self.max_message_size
    }

    /// Change the file in which numaflow server information is stored on start up to the new value. Default value is `/var/run/numaflow/reducer-server-info`
    pub fn with_server_info_file(mut self, file: impl Into<PathBuf>) -> Self {
        self.server_info_file = file.into();
        self
    }

    /// Get the path to the file where numaflow server info is stored. Default value is `/var/run/numaflow/reducer-server-info`
    pub fn server_info_file(&self) -> &std::path::Path {
        self.server_info_file.as_path()
    }

    /// Starts the gRPC server. When message is received on the `shutdown` channel, graceful shutdown of the gRPC server will be initiated.
    pub async fn start_with_shutdown<F>(
        &mut self,
        shutdown: F,
    ) -> Result<(), Box<dyn std::error::Error + Send + Sync>>
    where
        F: Future<Output = ()>,
        C: ReducerCreator + Send + Sync + 'static,
    {
        let listener = shared::create_listener_stream(&self.sock_addr, &self.server_info_file)?;
        let creator = self.creator.take().unwrap();
        let reduce_svc = ReduceService {
            creator: Arc::new(creator),
        };
        let reduce_svc = proto::reduce_server::ReduceServer::new(reduce_svc)
            .max_encoding_message_size(self.max_message_size)
            .max_decoding_message_size(self.max_message_size);

        tonic::transport::Server::builder()
            .add_service(reduce_svc)
            .serve_with_incoming_shutdown(listener, shutdown)
            .await
            .map_err(Into::into)
    }

    /// Starts the gRPC server. Automatically registers signal handlers for SIGINT and SIGTERM and initiates graceful shutdown of gRPC server when either one of the signal arrives.
    pub async fn start(&mut self) -> Result<(), Box<dyn std::error::Error + Send + Sync>>
<<<<<<< HEAD
        where
            C: ReducerCreator + Send + Sync + 'static,
=======
    where
        C: ReducerCreator + Send + Sync + 'static,
>>>>>>> 293ccf6e
    {
        self.start_with_shutdown(shared::shutdown_signal()).await
    }
}

#[cfg(test)]
mod tests {
    use std::{error::Error, time::Duration};

    use prost_types::Timestamp;
    use tempfile::TempDir;
    use tokio::sync::oneshot;
    use tokio_stream::wrappers::ReceiverStream;
    use tonic::transport::Uri;
    use tower::service_fn;

    use crate::reduce;
    use crate::reduce::proto::reduce_client::ReduceClient;

    #[tokio::test]
    async fn reduce_server() -> Result<(), Box<dyn Error>> {
        struct Sum;
        #[tonic::async_trait]
        impl reduce::Reducer for Sum {
            async fn reduce(
                &self,
                keys: Vec<String>,
                mut input: tokio::sync::mpsc::Receiver<reduce::ReduceRequest>,
                _md: &reduce::Metadata,
            ) -> Vec<reduce::Message> {
                let mut sum = 0;
                while let Some(rr) = input.recv().await {
                    sum += std::str::from_utf8(&rr.value).unwrap().parse::<i32>().unwrap();
                }
                vec![reduce::Message {
                    keys,
                    value: sum.to_string().into_bytes(),
                    tags: vec![],
                }]
            }
        }

        struct SumCreator;
        impl reduce::ReducerCreator for SumCreator {
            type R = Sum;
            fn create(&self) -> Sum {
                Sum {}
            }
        }

        let tmp_dir = TempDir::new()?;
        let sock_file = tmp_dir.path().join("reduce.sock");
        let server_info_file = tmp_dir.path().join("reducer-server-info");

        let mut server = reduce::Server::new(SumCreator)
            .with_server_info_file(&server_info_file)
            .with_socket_file(&sock_file)
            .with_max_message_size(10240);

        assert_eq!(server.max_message_size(), 10240);
        assert_eq!(server.server_info_file(), server_info_file);
        assert_eq!(server.socket_file(), sock_file);

        let (shutdown_tx, shutdown_rx) = oneshot::channel();
        let shutdown = async {
            shutdown_rx.await.unwrap();
        };

        let task = tokio::spawn(async move {
            server.start_with_shutdown(shutdown).await
        });

        tokio::time::sleep(Duration::from_millis(50)).await;

        // https://github.com/hyperium/tonic/blob/master/examples/src/uds/client.rs
        let channel = tonic::transport::Endpoint::try_from("http://[::]:50051")?
            .connect_with_connector(service_fn(move |_: Uri| {
                // Connect to a Uds socket
                let sock_file = sock_file.clone();
                tokio::net::UnixStream::connect(sock_file)
            }))
            .await?;

        let mut client = ReduceClient::new(channel);

        let (tx, rx) = tokio::sync::mpsc::channel(1);

        // Spawn a task to send ReduceRequests to the channel
        tokio::spawn(async move {
            let data = vec![
                ("key1".to_string(), 1..=10),
                ("key2".to_string(), 1..=9),
            ];

            for (key, range) in data {
                for i in range {
                    let rr = reduce::proto::ReduceRequest {
                        payload: Some(reduce::proto::reduce_request::Payload {
                            keys: vec![key.clone()],
                            value: i.to_string().as_bytes().to_vec(),
                            watermark: None,
                            event_time: None,
                            headers: Default::default(),
                        }),
                        operation: Some(reduce::proto::reduce_request::WindowOperation {
                            event: 0,
                            windows: vec![reduce::proto::Window {
                                start: Some(Timestamp {
                                    seconds: 60000,
                                    nanos: 0,
                                }),
                                end: Some(Timestamp {
                                    seconds: 120000,
                                    nanos: 0,
                                }),
                                slot: "slot-0".to_string(),
                            }],
                        }),
                    };

                    tx.send(rr).await.unwrap();
                }
            }
        });

        // Convert the receiver end of the channel into a stream
        let stream = ReceiverStream::new(rx);

        // Create a tonic::Request from the stream
        let request = tonic::Request::new(stream);

        // Send the request to the server
        let resp = client.reduce_fn(request).await?;

        let mut response_stream = resp.into_inner();
        let mut responses = Vec::new();

        while let Some(response) = response_stream.message().await? {
            responses.push(response);
        }

        // since we are sending two different keys, we should get two responses + 1 EOF
        assert_eq!(responses.len(), 3);

        for (i, response) in responses.iter().enumerate() {
            if let Some(window) = response.window.as_ref() {
                if let Some(start) = window.start.as_ref() {
                    assert_eq!(start.seconds, 60000);
                }
                if let Some(end) = window.end.as_ref() {
                    assert_eq!(end.seconds, 120000);
                }
            }

            if let Some(result) = response.result.as_ref() {
                if result.keys == vec!["key1".to_string()] {
                    assert_eq!(result.value, 55.to_string().into_bytes());
                } else if result.keys == vec!["key2".to_string()] {
                    assert_eq!(result.value, 45.to_string().into_bytes());
                }
            }

            // Check if this is the last message in the stream
            // The last message should have eof set to true
            if i == responses.len() - 1 {
                assert_eq!(response.eof, true);
            } else {
                assert_eq!(response.eof, false);
            }
        }

        shutdown_tx
            .send(())
            .expect("Sending shutdown signal to gRPC server");
        tokio::time::sleep(Duration::from_millis(50)).await;
        assert!(task.is_finished(), "gRPC server is still running");

        Ok(())
    }
}<|MERGE_RESOLUTION|>--- conflicted
+++ resolved
@@ -8,10 +8,6 @@
 use tokio::sync::mpsc;
 use tokio::sync::mpsc::{channel, Sender};
 use tokio_stream::wrappers::ReceiverStream;
-<<<<<<< HEAD
-=======
-use tonic::metadata::MetadataMap;
->>>>>>> 293ccf6e
 use tonic::{async_trait, Request, Response, Status};
 
 use crate::shared;
@@ -130,7 +126,7 @@
     ///         ) -> Vec<Message> {
     ///             let mut counter = 0;
     ///             // the loop exits when input is closed which will happen only on close of book.
-    ///             while (input.recv().await).is_some() {
+    ///             while input.recv().await.is_some() {
     ///                 counter += 1;
     ///             }
     ///             let message=Message::new(counter.to_string().into_bytes()).tags(vec![]).keys(keys.clone());
@@ -185,7 +181,7 @@
     /// Value is the value passed to the next vertex.
     pub value: Vec<u8>,
     /// Tags are used for [conditional forwarding](https://numaflow.numaproj.io/user-guide/reference/conditional-forwarding/).
-    pub tags:Option<Vec<String>>,
+    pub tags: Option<Vec<String>>,
 }
 
 /// Represents a message that can be modified and forwarded.
@@ -204,13 +200,12 @@
     /// use numaflow::reduce::Message;
     /// let message = Message::new(vec![1, 2, 3, 4]);
     /// ```
-    pub fn new(value :Vec<u8>) -> Self {
-       Self{
-           value,
-           keys:None,
-           tags:None
-
-       }
+    pub fn new(value: Vec<u8>) -> Self {
+        Self {
+            value,
+            keys: None,
+            tags: None,
+        }
     }
     /// Marks the message to be dropped by creating a new `Message` with an empty value and a special "DROP" tag.
     ///
@@ -257,7 +252,6 @@
     ///  use numaflow::reduce::Message;
     /// let message = Message::new(vec![1, 2, 3]).tags(vec!["tag1".to_string(), "tag2".to_string()]);
     /// ```
-
 
     pub fn tags(mut self, tags: Vec<String>) -> Self {
         self.tags = Some(tags);
@@ -305,7 +299,6 @@
         &self,
         request: Request<tonic::Streaming<proto::ReduceRequest>>,
     ) -> Result<Response<Self::ReduceFnStream>, Status> {
-
         // Clone the creator and response_stream since we need to move them into the spawned task
         let creator = Arc::clone(&self.creator);
         let (response_tx, response_rx) = channel::<Result<proto::ReduceResponse, Status>>(1);
@@ -321,9 +314,15 @@
                 let task_name = keys.join(KEY_JOIN_DELIMITER);
 
                 if task_manager.tasks.contains_key(&task_name) {
-                    task_manager.append_task(keys, rr).await.expect("append task failed");
+                    task_manager
+                        .append_task(keys, rr)
+                        .await
+                        .expect("append task failed");
                 } else {
-                    task_manager.create_task(keys, rr).await.expect("create task failed");
+                    task_manager
+                        .create_task(keys, rr)
+                        .await
+                        .expect("create task failed");
                 }
             }
 
@@ -360,20 +359,23 @@
         let handle = tokio::spawn(async move {
             let messages = reducer.reduce(keys, rx, md.as_ref()).await;
             for message in messages {
-                response_tx.send(Ok(proto::ReduceResponse {
-                    result: Some(proto::reduce_response::Result {
-                        keys: message.keys,
-                        value: message.value,
-                        tags: message.tags,
-                    }),
-                    window: Some(proto::Window {
-                        start: prost_timestamp_from_utc(md.interval_window.start_time),
-                        end: prost_timestamp_from_utc(md.interval_window.end_time),
-                        slot: "slot-0".to_string(),
-                    }),
-                    eof: false,
-                })).await.unwrap();
-            };
+                response_tx
+                    .send(Ok(proto::ReduceResponse {
+                        result: Some(proto::reduce_response::Result {
+                            keys: message.keys.unwrap_or_default(),
+                            value: message.value,
+                            tags: message.tags.unwrap_or_default(),
+                        }),
+                        window: Some(proto::Window {
+                            start: prost_timestamp_from_utc(md.interval_window.start_time),
+                            end: prost_timestamp_from_utc(md.interval_window.end_time),
+                            slot: "slot-0".to_string(),
+                        }),
+                        eof: false,
+                    }))
+                    .await
+                    .unwrap();
+            }
         });
 
         Self {
@@ -410,8 +412,8 @@
 }
 
 impl<C> TaskManager<C>
-    where
-        C: ReducerCreator + Send + Sync + 'static,
+where
+    C: ReducerCreator + Send + Sync + 'static,
 {
     /// Creates a new `TaskManager` with the given `ReducerCreator` and response stream.
     fn new(
@@ -428,40 +430,24 @@
 
     /// Creates a new task with the given keys and `ReduceRequest`.
     /// It creates a new reducer, starts it in a new task, and adds the task to the task manager.
-    async fn create_task(&mut self, keys: Vec<String>, rr: proto::ReduceRequest) -> Result<(), Box<dyn std::error::Error>> {
+    async fn create_task(
+        &mut self,
+        keys: Vec<String>,
+        rr: proto::ReduceRequest,
+    ) -> Result<(), Box<dyn std::error::Error>> {
         // Create a new reducer
         let reducer = self.creator.create();
 
         // Extract the payload and window information from the ReduceRequest
         let (payload, windows) = (rr.payload.unwrap(), rr.operation.unwrap().windows);
 
-<<<<<<< HEAD
         // Check if there is exactly one window in the ReduceRequest
         if windows.len() != 1 {
-            return Err(Box::new(Error::new(ErrorKind::InvalidData, "Expected exactly one window")));
-        }
-=======
-        // start the result streamer
-        tokio::spawn(async move {
-            while let Some(res) = set.join_next().await {
-                let messages = res.unwrap();
-                let mut datum_responses = vec![];
-                for message in messages {
-                    datum_responses.push(proto::reduce_response::Result {
-                        keys: message.keys.unwrap_or_default(),
-                        value: message.value,
-                        tags: message.tags.unwrap_or_default(),
-                    });
-                }
-                // stream it out to the client
-                tx.send(Ok(proto::ReduceResponse {
-                    results: datum_responses,
-                }))
-                .await
-                .unwrap();
-            }
-        });
->>>>>>> 293ccf6e
+            return Err(Box::new(Error::new(
+                ErrorKind::InvalidData,
+                "Expected exactly one window",
+            )));
+        }
 
         // Extract the start and end time from the window
         let window = &windows[0];
@@ -478,12 +464,7 @@
         let md = Arc::new(Metadata::new(IntervalWindow::new(start_time, end_time)));
 
         // Create a new Task and add it to the TaskManager
-        let task = Task::new(
-            reducer,
-            keys.clone(),
-            md,
-            self.response_stream.clone(),
-        ).await;
+        let task = Task::new(reducer, keys.clone(), md, self.response_stream.clone()).await;
         self.tasks.insert(keys.join(KEY_JOIN_DELIMITER), task);
 
         // send the request inside the proto payload to the task
@@ -502,13 +483,20 @@
     }
 
     /// Appends a `ReduceRequest` to an existing task with the given keys.
-    async fn append_task(&mut self, keys: Vec<String>, rr: proto::ReduceRequest) -> Result<(), Box<dyn std::error::Error>> {
+    async fn append_task(
+        &mut self,
+        keys: Vec<String>,
+        rr: proto::ReduceRequest,
+    ) -> Result<(), Box<dyn std::error::Error>> {
         // Extract the payload and window information from the ReduceRequest
         let (payload, windows) = (rr.payload.unwrap(), rr.operation.unwrap().windows);
 
         // Check if there is exactly one window in the ReduceRequest
         if windows.len() != 1 {
-            return Err(Box::new(Error::new(ErrorKind::InvalidData, "Expected exactly one window")));
+            return Err(Box::new(Error::new(
+                ErrorKind::InvalidData,
+                "Expected exactly one window",
+            )));
         }
 
         // Get the task name from the keys
@@ -521,7 +509,8 @@
                 value: payload.value,
                 watermark: shared::utc_from_timestamp(payload.watermark),
                 eventtime: shared::utc_from_timestamp(payload.event_time),
-            }).await;
+            })
+            .await;
         } else {
             return Err(Box::new(Error::new(ErrorKind::NotFound, "Task not found")));
         }
@@ -538,15 +527,18 @@
 
         // after all the tasks have been closed, send an EOF message to the response stream
         if let Some(window) = &self.window {
-            self.response_stream.send(Ok(proto::ReduceResponse {
-                result: None,
-                window: Some(proto::Window {
-                    start: prost_timestamp_from_utc(window.start_time),
-                    end: prost_timestamp_from_utc(window.end_time),
-                    slot: "slot-0".to_string(),
-                }),
-                eof: true,
-            })).await.unwrap();
+            self.response_stream
+                .send(Ok(proto::ReduceResponse {
+                    result: None,
+                    window: Some(proto::Window {
+                        start: prost_timestamp_from_utc(window.start_time),
+                        end: prost_timestamp_from_utc(window.end_time),
+                        slot: "slot-0".to_string(),
+                    }),
+                    eof: true,
+                }))
+                .await
+                .unwrap();
         }
     }
 }
@@ -632,13 +624,8 @@
 
     /// Starts the gRPC server. Automatically registers signal handlers for SIGINT and SIGTERM and initiates graceful shutdown of gRPC server when either one of the signal arrives.
     pub async fn start(&mut self) -> Result<(), Box<dyn std::error::Error + Send + Sync>>
-<<<<<<< HEAD
-        where
-            C: ReducerCreator + Send + Sync + 'static,
-=======
     where
         C: ReducerCreator + Send + Sync + 'static,
->>>>>>> 293ccf6e
     {
         self.start_with_shutdown(shared::shutdown_signal()).await
     }
@@ -665,19 +652,18 @@
         impl reduce::Reducer for Sum {
             async fn reduce(
                 &self,
-                keys: Vec<String>,
+                _keys: Vec<String>,
                 mut input: tokio::sync::mpsc::Receiver<reduce::ReduceRequest>,
                 _md: &reduce::Metadata,
             ) -> Vec<reduce::Message> {
                 let mut sum = 0;
                 while let Some(rr) = input.recv().await {
-                    sum += std::str::from_utf8(&rr.value).unwrap().parse::<i32>().unwrap();
+                    sum += std::str::from_utf8(&rr.value)
+                        .unwrap()
+                        .parse::<i32>()
+                        .unwrap();
                 }
-                vec![reduce::Message {
-                    keys,
-                    value: sum.to_string().into_bytes(),
-                    tags: vec![],
-                }]
+                vec![reduce::Message::new(sum.to_string().into_bytes())]
             }
         }
 
@@ -707,16 +693,14 @@
             shutdown_rx.await.unwrap();
         };
 
-        let task = tokio::spawn(async move {
-            server.start_with_shutdown(shutdown).await
-        });
+        let task = tokio::spawn(async move { server.start_with_shutdown(shutdown).await });
 
         tokio::time::sleep(Duration::from_millis(50)).await;
 
         // https://github.com/hyperium/tonic/blob/master/examples/src/uds/client.rs
         let channel = tonic::transport::Endpoint::try_from("http://[::]:50051")?
             .connect_with_connector(service_fn(move |_: Uri| {
-                // Connect to a Uds socket
+                // Connect to an Uds socket
                 let sock_file = sock_file.clone();
                 tokio::net::UnixStream::connect(sock_file)
             }))
@@ -728,10 +712,7 @@
 
         // Spawn a task to send ReduceRequests to the channel
         tokio::spawn(async move {
-            let data = vec![
-                ("key1".to_string(), 1..=10),
-                ("key2".to_string(), 1..=9),
-            ];
+            let data = vec![("key1".to_string(), 1..=10), ("key2".to_string(), 1..=9)];
 
             for (key, range) in data {
                 for i in range {
