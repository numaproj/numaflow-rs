use std::collections::HashMap;
use std::path::PathBuf;
use std::sync::Arc;

use chrono::{DateTime, Utc};
use tokio::sync::mpsc::{channel, Sender};
use tokio::sync::{mpsc, oneshot};
use tokio_stream::wrappers::ReceiverStream;
use tokio_stream::StreamExt;
use tonic::{async_trait, Request, Response, Status};

use crate::error::Error;
use crate::error::Error::ReduceError;
use crate::error::ErrorKind::{InternalError, UserDefinedError};
use crate::shared;
use crate::shared::prost_timestamp_from_utc;

const KEY_JOIN_DELIMITER: &str = ":";
const DEFAULT_MAX_MESSAGE_SIZE: usize = 64 * 1024 * 1024;
const DEFAULT_SOCK_ADDR: &str = "/var/run/numaflow/reduce.sock";
const DEFAULT_SERVER_INFO_FILE: &str = "/var/run/numaflow/reducer-server-info";
const DROP: &str = "U+005C__DROP__";

/// Numaflow Reduce Proto definitions.
pub mod proto {
    tonic::include_proto!("reduce.v1");
}

struct ReduceService<C> {
    creator: Arc<C>,
    shutdown_tx: Sender<()>,
}

/// `ReducerCreator` is a trait for creating a new instance of a `Reducer`.
pub trait ReducerCreator {
    /// Each type that implements `ReducerCreator` must also specify an associated type `R` that implements the `Reducer` trait.
    /// The `create` method is used to create a new instance of this `Reducer` type.
    ///
    /// # Example
    ///
    /// Below is an example of how to implement the `ReducerCreator` trait for a specific type `MyReducerCreator`.
    /// `MyReducerCreator` creates instances of `MyReducer`, which is a type that implements the `Reducer` trait.
    ///
    /// ```rust
    /// use numaflow::reduce::{Reducer, ReducerCreator, ReduceRequest, Metadata, Message};
    /// use tokio::sync::mpsc::Receiver;
    /// use tonic::async_trait;
    ///
    /// pub struct MyReducer;
    ///
    /// #[async_trait]
    /// impl Reducer for MyReducer {
    ///     async fn reduce(
    ///         &self,
    ///         keys: Vec<String>,
    ///         mut input: Receiver<ReduceRequest>,
    ///         md: &Metadata,
    ///     ) -> Vec<Message> {
    ///         // Implementation of the reduce method goes here.
    ///         vec![]
    ///     }
    /// }
    ///
    /// pub struct MyReducerCreator;
    ///
    /// impl ReducerCreator for MyReducerCreator {
    ///     type R = MyReducer;
    ///
    ///     fn create(&self) -> Self::R {
    ///         MyReducer
    ///     }
    /// }
    /// ```
    type R: Reducer + Send + Sync + 'static;
    fn create(&self) -> Self::R;
}

/// Reducer trait for implementing Reduce handler.
#[async_trait]
pub trait Reducer {
    /// reduce_handle is provided with a set of keys, a channel of [`Datum`], and [`Metadata`]. It
    /// returns 0, 1, or more results as a [`Vec`] of [`Message`]. Reduce is a stateful operation and
    /// the channel is for the collection of keys and for that time [Window].
    /// You can read more about reduce [here](https://numaflow.numaproj.io/user-guide/user-defined-functions/reduce/reduce/).
    ///
    /// # Example
    ///
    /// Below is a reduce code to count the number of elements for a given set of keys and window.
    ///
    /// ```no_run
    /// use numaflow::reduce;
    ///
    /// #[tokio::main]
    /// async fn main() -> Result<(), Box<dyn std::error::Error + Send + Sync>> {
    /// let handler_creator = counter::CounterCreator{};
    ///     reduce::Server::new(handler_creator).start().await?;
    ///     Ok(())
    /// }
    /// mod counter {
    ///     use numaflow::reduce::{Message, ReduceRequest};
    ///     use numaflow::reduce::{Reducer, Metadata};
    ///     use tokio::sync::mpsc::Receiver;
    ///     use tonic::async_trait;
    /// use numaflow::reduce::proto::reduce_server::Reduce;
    ///     pub(crate) struct Counter {}
    ///
    ///     pub(crate) struct CounterCreator {}
    ///
    ///    impl numaflow::reduce::ReducerCreator for CounterCreator {
    ///        type R = Counter;
    ///
    ///        fn create(&self) -> Self::R {
    ///           Counter::new()
    ///       }
    ///     }
    ///
    ///     impl Counter {
    ///         pub(crate) fn new() -> Self {
    ///             Self {}
    ///         }
    ///     }
    ///     #[async_trait]
    ///     impl Reducer for Counter {
    ///         async fn reduce(
    ///             &self,
    ///             keys: Vec<String>,
    ///             mut input: Receiver<ReduceRequest>,
    ///             md: &Metadata,
    ///         ) -> Vec<Message> {
    ///             let mut counter = 0;
    ///             // the loop exits when input is closed which will happen only on close of book.
    ///             while input.recv().await.is_some() {
    ///                 counter += 1;
    ///             }
    ///             let message=Message::new(counter.to_string().into_bytes()).tags(vec![]).keys(keys.clone());
    ///             vec![message]
    ///         }
    ///     }
    /// }
    ///```
    /// [Window]: https://numaflow.numaproj.io/user-guide/user-defined-functions/reduce/windowing/windowing/
    async fn reduce(
        &self,
        keys: Vec<String>,
        input: mpsc::Receiver<ReduceRequest>,
        md: &Metadata,
    ) -> Vec<Message>;
}

/// IntervalWindow is the start and end boundary of the window.
#[derive(Default, Clone)]
pub struct IntervalWindow {
    // start time of the window
    pub start_time: DateTime<Utc>,
    // end time of the window
    pub end_time: DateTime<Utc>,
}

impl IntervalWindow {
    fn new(start_time: DateTime<Utc>, end_time: DateTime<Utc>) -> Self {
        Self {
            start_time,
            end_time,
        }
    }
}

impl Metadata {
    pub fn new(interval_window: IntervalWindow) -> Self {
        Self { interval_window }
    }
}

/// Metadata are additional information passed into the [`Reducer::reduce`].
pub struct Metadata {
    pub interval_window: IntervalWindow,
}

/// Message is the response from the user's [`Reducer::reduce`].
#[derive(Debug, PartialEq)]
pub struct Message {
    /// Keys are a collection of strings which will be passed on to the next vertex as is. It can
    /// be an empty collection. It is mainly used in creating a partition in [`Reducer::reduce`].
    pub keys: Option<Vec<String>>,
    /// Value is the value passed to the next vertex.
    pub value: Vec<u8>,
    /// Tags are used for [conditional forwarding](https://numaflow.numaproj.io/user-guide/reference/conditional-forwarding/).
    pub tags: Option<Vec<String>>,
}

/// Represents a message that can be modified and forwarded.
impl Message {
    /// Creates a new message with the specified value.
    ///
    /// This constructor initializes the message with no keys, tags, or specific event time.
    ///
    /// # Arguments
    ///
    /// * `value` - A vector of bytes representing the message's payload.
    ///
    /// # Examples
    ///
    /// ```
    /// use numaflow::reduce::Message;
    /// let message = Message::new(vec![1, 2, 3, 4]);
    /// ```
    pub fn new(value: Vec<u8>) -> Self {
        Self {
            value,
            keys: None,
            tags: None,
        }
    }
    /// Marks the message to be dropped by creating a new `Message` with an empty value and a special "DROP" tag.
    ///
    /// # Examples
    ///
    /// ```
    /// use numaflow::reduce::Message;
    /// let dropped_message = Message::message_to_drop();
    /// ```
    pub fn message_to_drop() -> crate::map::Message {
        crate::map::Message {
            keys: None,
            value: vec![],
            tags: Some(vec![DROP.to_string()]),
        }
    }

    /// Sets or replaces the keys associated with this message.
    ///
    /// # Arguments
    ///
    /// * `keys` - A vector of strings representing the keys.
    ///
    /// # Examples
    ///
    /// ```
    ///  use numaflow::reduce::Message;
    /// let message = Message::new(vec![1, 2, 3]).keys(vec!["key1".to_string(), "key2".to_string()]);
    /// ```
    pub fn keys(mut self, keys: Vec<String>) -> Self {
        self.keys = Some(keys);
        self
    }

    /// Sets or replaces the tags associated with this message.
    ///
    /// # Arguments
    ///
    /// * `tags` - A vector of strings representing the tags.
    ///
    /// # Examples
    ///
    /// ```
    ///  use numaflow::reduce::Message;
    /// let message = Message::new(vec![1, 2, 3]).tags(vec!["tag1".to_string(), "tag2".to_string()]);
    /// ```

    pub fn tags(mut self, tags: Vec<String>) -> Self {
        self.tags = Some(tags);
        self
    }

    /// Replaces the value of the message.
    ///
    /// # Arguments
    ///
    /// * `value` - A new vector of bytes that replaces the current message value.
    ///
    /// # Examples
    ///
    /// ```
    /// use numaflow::reduce::Message;
    /// let message = Message::new(vec![1, 2, 3]).value(vec![4, 5, 6]);
    /// ```
    pub fn value(mut self, value: Vec<u8>) -> Self {
        self.value = value;
        self
    }
}

/// Incoming request into the reducer handler of [`Reducer`].
pub struct ReduceRequest {
    /// Set of keys in the (key, value) terminology of map/reduce paradigm.
    pub keys: Vec<String>,
    /// The value in the (key, value) terminology of map/reduce paradigm.    /// The value in the (key, value) terminology of map/reduce paradigm.
    pub value: Vec<u8>,
    /// [watermark](https://numaflow.numaproj.io/core-concepts/watermarks/) represented by time is a guarantee that we will not see an element older than this time.    /// [watermark](https://numaflow.numaproj.io/core-concepts/watermarks/) represented by time is a guarantee that we will not see an element older than this time.
    pub watermark: DateTime<Utc>,
    /// Time of the element as seen at source or aligned after a reduce operation.
    pub eventtime: DateTime<Utc>,
    /// Headers for the message.
    pub headers: HashMap<String, String>,
}

<<<<<<< HEAD
// TODO: improve error handling, avoid panics and make sure the errors are propagated to the client.
=======
impl From<proto::ReduceRequest> for ReduceRequest {
    fn from(mr: proto::ReduceRequest) -> Self {
        Self {
            keys: mr.keys,
            value: mr.value,
            watermark: shared::utc_from_timestamp(mr.watermark),
            eventtime: shared::utc_from_timestamp(mr.event_time),
            headers: mr.headers,
        }
    }
}

// extract start and end time from the gRPC MetadataMap
// https://youtu.be/s5S2Ed5T-dc?t=662
fn get_window_details(request: &MetadataMap) -> (DateTime<Utc>, DateTime<Utc>) {
    let (st, et) = (
        request
            .get(WIN_START_TIME)
            .unwrap_or_else(|| panic!("expected key {}", WIN_START_TIME))
            .to_str()
            .unwrap()
            .to_string()
            .parse::<i64>()
            .unwrap(),
        request
            .get(WIN_END_TIME)
            .unwrap_or_else(|| panic!("expected key {}", WIN_END_TIME))
            .to_str()
            .unwrap()
            .parse::<i64>()
            .unwrap(),
    );

    (
        Utc.timestamp_millis_opt(st).unwrap(),
        Utc.timestamp_millis_opt(et).unwrap(),
    )
}

>>>>>>> 6901b0d7
#[async_trait]
impl<C> proto::reduce_server::Reduce for ReduceService<C>
where
    C: ReducerCreator + Send + Sync + 'static,
{
    type ReduceFnStream = ReceiverStream<Result<proto::ReduceResponse, Status>>;
    async fn reduce_fn(
        &self,
        request: Request<tonic::Streaming<proto::ReduceRequest>>,
    ) -> Result<Response<Self::ReduceFnStream>, Status> {
        // Clone the creator and response_stream since we need to move them into the spawned task
        let creator = Arc::clone(&self.creator);
        let (response_tx, response_rx) = channel::<Result<proto::ReduceResponse, Status>>(1);

        // Create a new TaskSet
        let (error_tx, mut error_rx) = channel::<Error>(1);
        let mut task_set = TaskSet::new(creator, response_tx.clone(), error_tx.clone());

        let shutdown_tx = self.shutdown_tx.clone();
        // Error handling logic: We have an error channel to which any user defined errors or internal
        // errors are sent, we have a separate task that listens to this error channel and sends the error back to the client.
        tokio::spawn(async move {
            while let Some(error) = error_rx.recv().await {
                response_tx
                    .send(Err(error.clone().into()))
                    .await
                    .expect("send to response channel failed");
            }
        });

        // Spawn a new task to handle the incoming ReduceRequests from the client
        tokio::spawn(async move {
            let mut stream = request.into_inner();
            while let Some(reduce_request) = stream.next().await {
                match reduce_request {
                    Ok(rr) => {
                        let keys = match rr.payload.as_ref() {
                            Some(payload) => payload.keys.clone(),
                            None => {
                                error_tx
                                    .send(ReduceError(InternalError(
                                        "Invalid ReduceRequest".to_string(),
                                    )))
                                    .await
                                    .expect("error_tx send failed");
                                continue;
                            }
                        };

                        if task_set.tasks.contains_key(&keys.join(KEY_JOIN_DELIMITER)) {
                            task_set.write_to_task(keys, rr).await;
                        } else {
                            task_set.create_and_write(keys, rr).await;
                        }
                    }
                    Err(e) => {
                        error_tx
                            .send(ReduceError(InternalError(format!("{}", e))))
                            .await
                            .expect("error_tx send failed");
                        // abort all the tasks
                        task_set.abort().await;
                        // send a shutdown signal to gracefully shutdown the server
                        shutdown_tx.send(()).await.expect("shutdown_tx send failed");
                    }
                }
            }

            task_set.close().await;
        });

        // return the rx as the streaming endpoint
        Ok(Response::new(ReceiverStream::new(response_rx)))
    }

    async fn is_ready(&self, _: Request<()>) -> Result<Response<proto::ReadyResponse>, Status> {
        Ok(Response::new(proto::ReadyResponse { ready: true }))
    }
}

/// The `Task` struct represents a task in the reduce service.
/// It is responsible for invoking the user's reducer and sending the response back to the client.
struct Task {
    tx: Sender<ReduceRequest>,
    error_tx: Sender<Error>,
    finished_rx: oneshot::Receiver<()>,
    handle: tokio::task::JoinHandle<()>,
}

impl Task {
    /// Creates a new `Task` with the given reducer, keys, metadata, and response sender.
    /// It starts the reducer in a new task and returns a `Task` struct that can be used to send `ReduceRequest`s to the reducer.
    async fn new<R: Reducer + Send + Sync + 'static>(
        reducer: R,
        keys: Vec<String>,
        md: Metadata,
        response_tx: Sender<Result<proto::ReduceResponse, Status>>,
        error_tx: Sender<Error>,
    ) -> Self {
        let (tx, rx) = channel::<ReduceRequest>(1);
        let (finished_tx, finished_rx) = oneshot::channel();

        let error_tx_clone = error_tx.clone();
        let udf_error_tx_clone = error_tx.clone();
        let handle = tokio::spawn(async move {
            let messages = reducer.reduce(keys, rx, &md).await;
            for message in messages {
                let send_result = response_tx
                    .send(Ok(proto::ReduceResponse {
                        result: Some(proto::reduce_response::Result {
                            keys: message.keys.unwrap_or_default(),
                            value: message.value,
                            tags: message.tags.unwrap_or_default(),
                        }),
                        window: Some(proto::Window {
                            start: prost_timestamp_from_utc(md.interval_window.start_time),
                            end: prost_timestamp_from_utc(md.interval_window.end_time),
                            slot: "slot-0".to_string(),
                        }),
                        eof: false,
                    }))
                    .await;

                if let Err(e) = send_result {
                    let _ = udf_error_tx_clone
                        .send(ReduceError(InternalError(format!(
                            "Failed to send response back: {}",
                            e
                        ))))
                        .await;
                    return;
                }
            }
        });

        // Spawn a separate task that listens to the join handle and writes to the error channel in case of errors
        // we need a separate handle to do this because, we cannot wait until the window is closed to propagate the
        // error back the client.
        let task_handle = tokio::spawn(async move {
            if let Err(e) = handle.await {
                let _ = error_tx_clone
                    .send(ReduceError(UserDefinedError(format!(" {}", e))))
                    .await;
            }

            // Send a message indicating that the task has finished
            let _ = finished_tx.send(());
        });

        Self {
            tx,
            error_tx,
            finished_rx,
            handle: task_handle,
        }
    }

    /// Sends a `ReduceRequest` to the task.
    async fn send(&self, rr: ReduceRequest) {
        if let Err(e) = self.tx.send(rr).await {
            self.error_tx
                .send(ReduceError(InternalError(format!(
                    "Failed to send message to task: {}",
                    e
                ))))
                .await
                .expect("failed to send message to error channel");
        }
    }

    /// Closes the task and waits for it to finish.
    async fn close(self) {
        // drop the sender to close the task
        drop(self.tx);

        // Wait for the task to finish
        let _ = self.finished_rx.await;
    }

    /// Aborts the task.
    async fn abort(self) {
        self.handle.abort();
    }
}

/// The `TaskSet` struct represents a set of tasks in the reduce service.
/// It stores a map of keys to tasks, and is responsible for creating, writing to, and closing tasks.
/// It also sends an EOF message to the response stream when all tasks are closed.
struct TaskSet<C> {
    tasks: HashMap<String, Task>,
    response_stream: Sender<Result<proto::ReduceResponse, Status>>,
    error_stream: Sender<Error>,
    creator: Arc<C>,
    window: IntervalWindow,
}

impl<C> TaskSet<C>
where
    C: ReducerCreator + Send + Sync + 'static,
{
    /// Creates a new `TaskSet` with the given `ReducerCreator` and response stream.
    fn new(
        creator: Arc<C>,
        response_stream: Sender<Result<proto::ReduceResponse, Status>>,
        error_stream: Sender<Error>,
    ) -> Self {
        Self {
            tasks: HashMap::new(),
            response_stream,
            error_stream,
            creator,
            window: IntervalWindow::default(),
        }
    }

    /// Creates a new task with the given keys and `ReduceRequest`.
    /// It creates a new reducer, starts it in a new task, and adds the task to the task set.
    async fn create_and_write(&mut self, keys: Vec<String>, rr: proto::ReduceRequest) {
        let (reduce_request, interval_window) = match self.validate_and_extract(rr).await {
            Some(value) => value,
            None => return,
        };

        self.window = interval_window.clone();

        // Create a new reducer
        let reducer = self.creator.create();

        // Create Metadata with the extracted start and end time
        let md = Metadata::new(interval_window);

        // Create a new Task with the reducer, keys, and metadata
        let task = Task::new(
            reducer,
            keys.clone(),
            md,
            self.response_stream.clone(),
            self.error_stream.clone(),
        )
            .await;

        // track the task in the task set
        self.tasks.insert(keys.join(KEY_JOIN_DELIMITER), task);

        // send the request inside the proto payload to the task
        // if the task does not exist, send an error to the stream
        if let Some(task) = self.tasks.get(&keys.join(KEY_JOIN_DELIMITER)) {
            task.send(reduce_request).await;
        } else {
            self.handle_error(ReduceError(InternalError("Task not found".to_string())))
                .await;
        }
    }

    /// writes the ReduceRequest to the task with the given keys.
    async fn write_to_task(&mut self, keys: Vec<String>, rr: proto::ReduceRequest) {
        let (reduce_request, _) = match self.validate_and_extract(rr).await {
            Some(value) => value,
            None => return,
        };

        // Get the task name from the keys
        let task_name = keys.join(KEY_JOIN_DELIMITER);

        // If the task exists, send the ReduceRequest to the task
        if let Some(task) = self.tasks.get(&task_name) {
            task.send(reduce_request).await;
        } else {
            self.handle_error(ReduceError(InternalError("Task not found".to_string())))
                .await;
        }
    }

    // Validates the ReduceRequest and extracts the payload and window information.
    // If the ReduceRequest is invalid, it sends an error to the response stream and returns None.
    async fn validate_and_extract(
        &self,
        rr: proto::ReduceRequest,
    ) -> Option<(ReduceRequest, IntervalWindow)> {
        // Extract the payload and window information from the ReduceRequest
        let (payload, windows) = match (rr.payload, rr.operation) {
            (Some(payload), Some(operation)) => (payload, operation.windows),
            _ => {
                self.handle_error(ReduceError(InternalError(
                    "Invalid ReduceRequest".to_string(),
                )))
                    .await;
                return None;
            }
        };

        // Check if there is exactly one window in the ReduceRequest
        if windows.len() != 1 {
            self.handle_error(ReduceError(InternalError(
                "Exactly one window is required".to_string(),
            )))
                .await;
            return None;
        }

        // Extract the start and end time from the window
        let window = &windows[0];
        let (start_time, end_time) = (
            shared::utc_from_timestamp(window.start.clone()),
            shared::utc_from_timestamp(window.end.clone()),
        );

        // Create the IntervalWindow
        let interval_window = IntervalWindow::new(start_time, end_time);

        // Create the ReduceRequest
        let reduce_request = ReduceRequest {
            keys: payload.keys,
            value: payload.value,
            watermark: shared::utc_from_timestamp(payload.watermark),
            eventtime: shared::utc_from_timestamp(payload.event_time),
        };

        Some((reduce_request, interval_window))
    }

    /// Closes all tasks in the task set and sends an EOF message to the response stream.
    async fn close(&mut self) {
        for (_, task) in self.tasks.drain() {
            task.close().await;
        }

        // after all the tasks have been closed, send an EOF message to the response stream

        // instead of unwrap, send the error to error stream
        let send_eof = self
            .response_stream
            .send(Ok(proto::ReduceResponse {
                result: None,
                window: Some(proto::Window {
                    start: prost_timestamp_from_utc(self.window.start_time),
                    end: prost_timestamp_from_utc(self.window.end_time),
                    slot: "slot-0".to_string(),
                }),
                eof: true,
            }))
            .await;

        if let Err(e) = send_eof {
            self.handle_error(ReduceError(InternalError(format!(
                "Failed to send EOF message: {}",
                e
            ))))
                .await;
        }
    }

    // Aborts all tasks in the task set.
    async fn abort(&mut self) {
        for (_, task) in self.tasks.drain() {
            task.abort().await;
        }
    }

    // Sends an error to the error stream.
    async fn handle_error(&self, error: Error) {
        self.error_stream
            .send(error)
            .await
            .expect("error_tx send failed");
    }
}

/// gRPC server to start a reduce service
#[derive(Debug)]
pub struct Server<C> {
    sock_addr: PathBuf,
    max_message_size: usize,
    server_info_file: PathBuf,
    creator: Option<C>,
}

impl<C> Server<C> {
    /// Create a new Server with the given reduce service
    pub fn new(creator: C) -> Self {
        Server {
            sock_addr: DEFAULT_SOCK_ADDR.into(),
            max_message_size: DEFAULT_MAX_MESSAGE_SIZE,
            server_info_file: DEFAULT_SERVER_INFO_FILE.into(),
            creator: Some(creator),
        }
    }

    /// Set the unix domain socket file path used by the gRPC server to listen for incoming connections.
    /// Default value is `/var/run/numaflow/reduce.sock`
    pub fn with_socket_file(mut self, file: impl Into<PathBuf>) -> Self {
        self.sock_addr = file.into();
        self
    }

    /// Get the unix domain socket file path where gRPC server listens for incoming connections. Default value is `/var/run/numaflow/reduce.sock`
    pub fn socket_file(&self) -> &std::path::Path {
        self.sock_addr.as_path()
    }

    /// Set the maximum size of an encoded and decoded gRPC message. The value of `message_size` is in bytes. Default value is 64MB.
    pub fn with_max_message_size(mut self, message_size: usize) -> Self {
        self.max_message_size = message_size;
        self
    }

    /// Get the maximum size of an encoded and decoded gRPC message in bytes. Default value is 64MB.
    pub fn max_message_size(&self) -> usize {
        self.max_message_size
    }

    /// Change the file in which numaflow server information is stored on start up to the new value. Default value is `/var/run/numaflow/reducer-server-info`
    pub fn with_server_info_file(mut self, file: impl Into<PathBuf>) -> Self {
        self.server_info_file = file.into();
        self
    }

    /// Get the path to the file where numaflow server info is stored. Default value is `/var/run/numaflow/reducer-server-info`
    pub fn server_info_file(&self) -> &std::path::Path {
        self.server_info_file.as_path()
    }

    /// Starts the gRPC server. When message is received on the `shutdown` channel, graceful shutdown of the gRPC server will be initiated.
    pub async fn start_with_shutdown(
        &mut self,
        user_shutdown_rx: Option<oneshot::Receiver<()>>,
    ) -> Result<(), Box<dyn std::error::Error + Send + Sync>>
    where
        C: ReducerCreator + Send + Sync + 'static,
    {
        let listener = shared::create_listener_stream(&self.sock_addr, &self.server_info_file)?;
        let creator = self.creator.take().unwrap();
        let (internal_shutdown_tx, internal_shutdown_rx) = channel(1);
        let reduce_svc = ReduceService {
            creator: Arc::new(creator),
            shutdown_tx: internal_shutdown_tx,
        };
        let reduce_svc = proto::reduce_server::ReduceServer::new(reduce_svc)
            .max_encoding_message_size(self.max_message_size)
            .max_decoding_message_size(self.max_message_size);

        let shutdown = shared::shutdown_signal(internal_shutdown_rx, user_shutdown_rx);

        tonic::transport::Server::builder()
            .add_service(reduce_svc)
            .serve_with_incoming_shutdown(listener, shutdown)
            .await
            .map_err(Into::into)
    }

    /// Starts the gRPC server. Automatically registers signal handlers for SIGINT and SIGTERM and initiates graceful shutdown of gRPC server when either one of the signal arrives.
    pub async fn start(&mut self) -> Result<(), Box<dyn std::error::Error + Send + Sync>>
    where
        C: ReducerCreator + Send + Sync + 'static,
    {
        self.start_with_shutdown(None).await
    }
}

#[cfg(test)]
mod tests {
    use std::path::PathBuf;
    use std::{error::Error, time::Duration};

    use prost_types::Timestamp;
    use tempfile::TempDir;
    use tokio::sync::{mpsc, oneshot};
    use tokio::time::sleep;
    use tokio_stream::wrappers::ReceiverStream;
    use tonic::transport::Uri;
    use tonic::Request;
    use tower::service_fn;

    use crate::reduce;
    use crate::reduce::proto::reduce_client::ReduceClient;

    struct Sum;

    #[tonic::async_trait]
    impl reduce::Reducer for Sum {
        async fn reduce(
            &self,
            _keys: Vec<String>,
            mut input: mpsc::Receiver<reduce::ReduceRequest>,
            _md: &reduce::Metadata,
        ) -> Vec<reduce::Message> {
            let mut sum = 0;
            while let Some(rr) = input.recv().await {
                sum += std::str::from_utf8(&rr.value)
                    .unwrap()
                    .parse::<i32>()
                    .unwrap();
            }
            vec![reduce::Message::new(sum.to_string().into_bytes())]
        }
    }

    struct SumCreator;

    impl reduce::ReducerCreator for SumCreator {
        type R = Sum;
        fn create(&self) -> Sum {
            Sum {}
        }
    }

    async fn setup_server<C: reduce::ReducerCreator + Send + Sync + 'static>(
        creator: C,
    ) -> Result<(reduce::Server<C>, PathBuf, PathBuf), Box<dyn Error>> {
        let tmp_dir = TempDir::new()?;
        let sock_file = tmp_dir.path().join("reduce.sock");
        let server_info_file = tmp_dir.path().join("reducer-server-info");

        let server = reduce::Server::new(creator)
            .with_server_info_file(&server_info_file)
            .with_socket_file(&sock_file)
            .with_max_message_size(10240);

        Ok((server, sock_file, server_info_file))
    }

    async fn setup_client(
        sock_file: PathBuf,
    ) -> Result<ReduceClient<tonic::transport::Channel>, Box<dyn Error>> {
        // https://github.com/hyperium/tonic/blob/master/examples/src/uds/client.rs
        let channel = tonic::transport::Endpoint::try_from("http://[::]:50051")?
            .connect_with_connector(service_fn(move |_: Uri| {
                // Connect to an Uds socket
                let sock_file = sock_file.clone();
                tokio::net::UnixStream::connect(sock_file)
            }))
            .await?;

        let client = ReduceClient::new(channel);

        Ok(client)
    }

    #[tokio::test]
    async fn test_server_start() -> Result<(), Box<dyn Error>> {
        let (mut server, sock_file, server_info_file) = setup_server(SumCreator).await?;

        assert_eq!(server.max_message_size(), 10240);
        assert_eq!(server.server_info_file(), server_info_file);
        assert_eq!(server.socket_file(), sock_file);

        let (shutdown_tx, shutdown_rx) = oneshot::channel();

        let task = tokio::spawn(async move { server.start_with_shutdown(Some(shutdown_rx)).await });

        tokio::time::sleep(Duration::from_millis(50)).await;

        // Check if the server has started
        assert!(!task.is_finished(), "gRPC server should be running");

        // Send shutdown signal
        shutdown_tx
            .send(())
            .expect("Sending shutdown signal to gRPC server");

        // Check if the server has stopped within 100 ms
        for _ in 0..10 {
            tokio::time::sleep(Duration::from_millis(10)).await;
            if task.is_finished() {
                break;
            }
        }
        assert!(task.is_finished(), "gRPC server is still running");

        Ok(())
    }

    #[tokio::test]
    async fn valid_input() -> Result<(), Box<dyn Error>> {
        let (mut server, sock_file, _) = setup_server(SumCreator).await?;

        let (shutdown_tx, shutdown_rx) = oneshot::channel();

        let task = tokio::spawn(async move { server.start_with_shutdown(Some(shutdown_rx)).await });

        tokio::time::sleep(Duration::from_millis(50)).await;

        let mut client = setup_client(sock_file).await?;

        let (tx, rx) = mpsc::channel(1);

        // Spawn a task to send ReduceRequests to the channel
        tokio::spawn(async move {
            let data = vec![("key1".to_string(), 1..=10), ("key2".to_string(), 1..=9)];

            for (key, range) in data {
                for i in range {
                    let rr = reduce::proto::ReduceRequest {
                        payload: Some(reduce::proto::reduce_request::Payload {
                            keys: vec![key.clone()],
                            value: i.to_string().as_bytes().to_vec(),
                            watermark: None,
                            event_time: None,
                            headers: Default::default(),
                        }),
                        operation: Some(reduce::proto::reduce_request::WindowOperation {
                            event: 0,
                            windows: vec![reduce::proto::Window {
                                start: Some(Timestamp {
                                    seconds: 60000,
                                    nanos: 0,
                                }),
                                end: Some(Timestamp {
                                    seconds: 120000,
                                    nanos: 0,
                                }),
                                slot: "slot-0".to_string(),
                            }],
                        }),
                    };

                    tx.send(rr).await.unwrap();
                }
            }
        });

        // Convert the receiver end of the channel into a stream
        let stream = ReceiverStream::new(rx);

        // Create a tonic::Request from the stream
        let request = Request::new(stream);

        // Send the request to the server
        let resp = client.reduce_fn(request).await?;

        let mut response_stream = resp.into_inner();
        let mut responses = Vec::new();

        while let Some(response) = response_stream.message().await? {
            responses.push(response);
        }

        // since we are sending two different keys, we should get two responses + 1 EOF
        assert_eq!(responses.len(), 3);

        for (i, response) in responses.iter().enumerate() {
            if let Some(window) = response.window.as_ref() {
                if let Some(start) = window.start.as_ref() {
                    assert_eq!(start.seconds, 60000);
                }
                if let Some(end) = window.end.as_ref() {
                    assert_eq!(end.seconds, 120000);
                }
            }

            if let Some(result) = response.result.as_ref() {
                if result.keys == vec!["key1".to_string()] {
                    assert_eq!(result.value, 55.to_string().into_bytes());
                } else if result.keys == vec!["key2".to_string()] {
                    assert_eq!(result.value, 45.to_string().into_bytes());
                }
            }

            // Check if this is the last message in the stream
            // The last message should have eof set to true
            if i == responses.len() - 1 {
                assert!(response.eof);
            } else {
                assert!(!response.eof);
            }
        }

        shutdown_tx
            .send(())
            .expect("Sending shutdown signal to gRPC server");

        for _ in 0..10 {
            tokio::time::sleep(Duration::from_millis(10)).await;
            if task.is_finished() {
                break;
            }
        }
        assert!(task.is_finished(), "gRPC server is still running");

        Ok(())
    }

    #[tokio::test]
    async fn invalid_input() -> Result<(), Box<dyn Error>> {
        let (mut server, sock_file, _) = setup_server(SumCreator).await?;

        let (_shutdown_tx, shutdown_rx) = oneshot::channel();

        let task = tokio::spawn(async move { server.start_with_shutdown(Some(shutdown_rx)).await });

        tokio::time::sleep(Duration::from_millis(50)).await;

        let mut client = setup_client(sock_file).await?;

        let (tx, rx) = mpsc::unbounded_channel();

        // Spawn a task to send ReduceRequests to the channel
        let sender_task = tokio::spawn(async move {
            for _ in 0..10 {
                println!("sending message");
                let rr = reduce::proto::ReduceRequest {
                    payload: Some(reduce::proto::reduce_request::Payload {
                        keys: vec!["key1".to_string()],
                        value: vec![],
                        watermark: None,
                        event_time: None,
                        headers: Default::default(),
                    }),
                    operation: Some(reduce::proto::reduce_request::WindowOperation {
                        event: 0,
                        windows: vec![
                            reduce::proto::Window {
                                start: Some(Timestamp {
                                    seconds: 60000,
                                    nanos: 0,
                                }),
                                end: Some(Timestamp {
                                    seconds: 120000,
                                    nanos: 0,
                                }),
                                slot: "slot-0".to_string(),
                            },
                            reduce::proto::Window {
                                start: Some(Timestamp {
                                    seconds: 60000,
                                    nanos: 0,
                                }),
                                end: Some(Timestamp {
                                    seconds: 120000,
                                    nanos: 0,
                                }),
                                slot: "slot-0".to_string(),
                            },
                        ],
                    }),
                };

                tx.send(rr).unwrap();
                sleep(Duration::from_millis(10)).await;
            }
        });

        // Send the request to the server
        let resp = client.reduce_fn(Request::new(
            tokio_stream::wrappers::UnboundedReceiverStream::new(rx),
        ))
            .await;

        let mut response_stream = resp.unwrap().into_inner();

        loop {
            match response_stream.message().await {
                Ok(response) => {
                    match response {
                        Some(_) => {}
                        None => {
                            break;
                        }
                    }
                }
                Err(e) => {
                    println!("Client Error: {:?}", e);
                }
            }
        }

        println!("while loop exited");

        for _ in 0..10 {
            tokio::time::sleep(Duration::from_millis(10)).await;
            if task.is_finished() {
                break;
            }
        }
        assert!(task.is_finished(), "gRPC server is still running");
        Ok(())
    }

    struct PanicReducer;

    #[tonic::async_trait]
    impl reduce::Reducer for PanicReducer {
        async fn reduce(
            &self,
            _keys: Vec<String>,
            _input: mpsc::Receiver<reduce::ReduceRequest>,
            _md: &reduce::Metadata,
        ) -> Vec<reduce::Message> {
            panic!("Panic in reduce method");
        }
    }

    struct PanicReducerCreator;

    impl reduce::ReducerCreator for PanicReducerCreator {
        type R = PanicReducer;
        fn create(&self) -> PanicReducer {
            PanicReducer {}
        }
    }

    #[tokio::test]
    async fn panic_in_reduce() -> Result<(), Box<dyn Error>> {
        let (mut server, sock_file, _) = setup_server(PanicReducerCreator).await?;

        let (_shutdown_tx, shutdown_rx) = oneshot::channel();

        let task = tokio::spawn(async move { server.start_with_shutdown(Some(shutdown_rx)).await });

        tokio::time::sleep(Duration::from_millis(50)).await;

        let mut client = setup_client(sock_file.clone()).await?;

        let (tx, rx) = mpsc::channel(1);

        // create an oneshot to signal the generator to stop when we get an error
        let (done_tx, mut done_rx) = mpsc::channel(1);

        // Spawn a task to send ReduceRequests to the channel
        tokio::spawn(async move {
            let rr = reduce::proto::ReduceRequest {
                payload: Some(reduce::proto::reduce_request::Payload {
                    keys: vec!["key1".to_string()],
                    value: vec![],
                    watermark: None,
                    event_time: None,
                    headers: Default::default(),
                }),
                operation: Some(reduce::proto::reduce_request::WindowOperation {
                    event: 0,
                    windows: vec![reduce::proto::Window {
                        start: Some(Timestamp {
                            seconds: 60000,
                            nanos: 0,
                        }),
                        end: Some(Timestamp {
                            seconds: 120000,
                            nanos: 0,
                        }),
                        slot: "slot-0".to_string(),
                    }],
                }),
            };

            loop {
                tx.send(rr.clone()).await.unwrap();

                tokio::select! {
                    _ = done_rx.recv() => {
                        // If a message is received on the done_rx channel, break the loop
                        return;
                    }
                    _ = tokio::time::sleep(Duration::from_millis(10)) => {
                        // If the sleep future is ready, send another message
                        tx.send(rr.clone()).await.unwrap();
                    }
                }
            }
        });

        // Convert the receiver end of the channel into a stream
        let stream = ReceiverStream::new(rx);

        // Create a tonic::Request from the stream
        let request = Request::new(stream);

        // Send the request to the server
        let resp = client.reduce_fn(request).await?;

        let mut response_stream = resp.into_inner();

        while let Err(e) = response_stream.message().await {
            assert_eq!(e.code(), tonic::Code::Unknown);
            done_tx.send(()).await.unwrap();
        }

        for _ in 0..10 {
            tokio::time::sleep(Duration::from_millis(10)).await;
            if task.is_finished() {
                break;
            }
        }
        assert!(task.is_finished(), "gRPC server is still running");

        Ok(())
    }
}<|MERGE_RESOLUTION|>--- conflicted
+++ resolved
@@ -294,49 +294,7 @@
     pub headers: HashMap<String, String>,
 }
 
-<<<<<<< HEAD
 // TODO: improve error handling, avoid panics and make sure the errors are propagated to the client.
-=======
-impl From<proto::ReduceRequest> for ReduceRequest {
-    fn from(mr: proto::ReduceRequest) -> Self {
-        Self {
-            keys: mr.keys,
-            value: mr.value,
-            watermark: shared::utc_from_timestamp(mr.watermark),
-            eventtime: shared::utc_from_timestamp(mr.event_time),
-            headers: mr.headers,
-        }
-    }
-}
-
-// extract start and end time from the gRPC MetadataMap
-// https://youtu.be/s5S2Ed5T-dc?t=662
-fn get_window_details(request: &MetadataMap) -> (DateTime<Utc>, DateTime<Utc>) {
-    let (st, et) = (
-        request
-            .get(WIN_START_TIME)
-            .unwrap_or_else(|| panic!("expected key {}", WIN_START_TIME))
-            .to_str()
-            .unwrap()
-            .to_string()
-            .parse::<i64>()
-            .unwrap(),
-        request
-            .get(WIN_END_TIME)
-            .unwrap_or_else(|| panic!("expected key {}", WIN_END_TIME))
-            .to_str()
-            .unwrap()
-            .parse::<i64>()
-            .unwrap(),
-    );
-
-    (
-        Utc.timestamp_millis_opt(st).unwrap(),
-        Utc.timestamp_millis_opt(et).unwrap(),
-    )
-}
-
->>>>>>> 6901b0d7
 #[async_trait]
 impl<C> proto::reduce_server::Reduce for ReduceService<C>
 where
@@ -576,7 +534,7 @@
             self.response_stream.clone(),
             self.error_stream.clone(),
         )
-            .await;
+        .await;
 
         // track the task in the task set
         self.tasks.insert(keys.join(KEY_JOIN_DELIMITER), task);
@@ -623,7 +581,7 @@
                 self.handle_error(ReduceError(InternalError(
                     "Invalid ReduceRequest".to_string(),
                 )))
-                    .await;
+                .await;
                 return None;
             }
         };
@@ -633,7 +591,7 @@
             self.handle_error(ReduceError(InternalError(
                 "Exactly one window is required".to_string(),
             )))
-                .await;
+            .await;
             return None;
         }
 
@@ -653,6 +611,7 @@
             value: payload.value,
             watermark: shared::utc_from_timestamp(payload.watermark),
             eventtime: shared::utc_from_timestamp(payload.event_time),
+            headers: Default::default(),
         };
 
         Some((reduce_request, interval_window))
@@ -685,7 +644,7 @@
                 "Failed to send EOF message: {}",
                 e
             ))))
-                .await;
+            .await;
         }
     }
 
@@ -1080,23 +1039,22 @@
         });
 
         // Send the request to the server
-        let resp = client.reduce_fn(Request::new(
-            tokio_stream::wrappers::UnboundedReceiverStream::new(rx),
-        ))
+        let resp = client
+            .reduce_fn(Request::new(
+                tokio_stream::wrappers::UnboundedReceiverStream::new(rx),
+            ))
             .await;
 
         let mut response_stream = resp.unwrap().into_inner();
 
         loop {
             match response_stream.message().await {
-                Ok(response) => {
-                    match response {
-                        Some(_) => {}
-                        None => {
-                            break;
-                        }
+                Ok(response) => match response {
+                    Some(_) => {}
+                    None => {
+                        break;
                     }
-                }
+                },
                 Err(e) => {
                     println!("Client Error: {:?}", e);
                 }
