--- conflicted
+++ resolved
@@ -10,8 +10,4 @@
 [dependencies]
 tonic = "0.11.0"
 tokio = { version = "1.0", features = ["macros", "rt-multi-thread"] }
-<<<<<<< HEAD
 numaflow = { path = "../../" }
-=======
-numaflow-rs = { path = "../../" }
->>>>>>> c2600a71
