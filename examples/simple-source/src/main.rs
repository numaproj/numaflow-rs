--- conflicted
+++ resolved
@@ -10,21 +10,16 @@
     use numaflow::source::{Message, Offset, SourceReadRequest, Sourcer};
     use std::collections::HashMap;
     use std::sync::Arc;
+    use std::sync::Arc;
     use std::{
+        collections::HashMap,
         collections::HashSet,
-        collections::HashMap,
         sync::atomic::{AtomicUsize, Ordering},
         sync::RwLock,
     };
-<<<<<<< HEAD
-
-    use numaflow::source::{Message, Offset, Sourcer, SourceReadRequest};
-=======
->>>>>>> 6901b0d7
     use tokio::{sync::mpsc::Sender, time::Instant};
     use tonic::async_trait;
     use uuid::Uuid;
-    use std::sync::Arc;
 
     /// SimpleSource is a data generator which generates monotonically increasing offsets and data. It is a shared state which is protected using Locks
     /// or Atomics to provide concurrent access. Numaflow actually does not require concurrent access but we are forced to do this because the SDK
@@ -59,7 +54,6 @@
 
                 let mut headers = HashMap::new();
                 headers.insert(String::from("x-txn-id"), String::from(Uuid::new_v4()));
-
 
                 // increment the read_idx which is used as the offset
                 self.read_idx
