--- conflicted
+++ resolved
@@ -8,12 +8,8 @@
 path = "src/main.rs"
 
 [dependencies]
-tonic = "0.11.0"
+tonic = "0.10.2"
 tokio = { version = "1.0", features = ["macros", "rt-multi-thread"] }
-numaflow = { path = "../../" }
+numaflow = { git = "https://github.com/numaproj/numaflow-rs.git", branch = "main" }
 chrono = "0.4.30"
-<<<<<<< HEAD
-uuid = "1.8.0"
-=======
-uuid = "1.2.0"
->>>>>>> 7288b17b
+uuid = "1.2.0"